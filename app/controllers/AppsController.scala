--- conflicted
+++ resolved
@@ -116,24 +116,9 @@
       }.recoverTotal {
         error => BadRequest(Json.obj("status" -> "error", "message" -> JsError.toFlatJson(error)))
       }
-<<<<<<< HEAD
-    )
-  }
-
-  /**
-   * Rolls back database and renders error message for App creation action.
-   * @param distributorID The ID of the Distributor to which the new App belongs.
-   * @param connection A shared database connection
-   * @return Redirect back to the Apps index page.
-   */
-  def onCreateRollback(distributorID: Long)(implicit connection: Connection) = {
-    connection.rollback()
-    Redirect(routes.AnalyticsController.show(distributorID, None)).flashing("error" -> "App could not be created.")
-=======
     }.getOrElse {
       BadRequest(Json.obj("status" -> "error", "message" -> "Invalid Request."))
     }
->>>>>>> 9a541342
   }
 
   /**
@@ -150,11 +135,7 @@
         Ok(Json.toJson(editAppInfo))
       }
       case None => {
-<<<<<<< HEAD
-        Redirect(routes.AnalyticsController.show(distributorID, None)).flashing("error" -> "App could not be found.")
-=======
         BadRequest(Json.obj("status" -> "error", "message" -> "App could not be found."))
->>>>>>> 9a541342
       }
     }
   }
@@ -189,28 +170,15 @@
                             Ok(Json.obj("status" -> "OK", "message" -> "App updated successfully.", "generationNumber" -> newGeneration))
                           }
                         }
-<<<<<<< HEAD
-                        Redirect(routes.AnalyticsController.show(distributorID, None)).flashing("success" -> "Configurations updated successfully.")
-=======
-                        //Redirect(routes.AppsController.index(distributorID)).flashing("success" -> "Configurations updated successfully.")
->>>>>>> 9a541342
                       }
                       case _ => {
                         BadRequest(Json.obj("status" -> "error", "message" -> updateErrorMessage))
                       }
                     }
-<<<<<<< HEAD
-                    Redirect(routes.AnalyticsController.show(distributorID, None)).flashing("success" -> "App updated successfully.")
-=======
->>>>>>> 9a541342
                   }
                   case _ => rollbackWithError(updateErrorMessage)
                 }
-<<<<<<< HEAD
-                Redirect(routes.AnalyticsController.show(distributorID, None)).flashing("success" -> "App updated successfully.")
-=======
-                //Ok(Json.obj("status" -> "OK", "message" -> "App updated successfully."))
->>>>>>> 9a541342
+                Ok(Json.obj("status" -> "OK", "message" -> "App updated successfully."))
               } catch {
                 case error: org.postgresql.util.PSQLException => rollbackWithError(updateErrorMessage)
                 case error: IllegalArgumentException => rollbackWithError(updateErrorMessage + "Please refresh your browser.")
