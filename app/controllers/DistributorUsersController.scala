package controllers

<<<<<<< HEAD
import models.{sendUserCreationEmail, WelcomeEmailActor, DistributorUser}
import play.api.data.Form
import play.api.data.Forms._
import play.api.mvc._
=======
import akka.actor.Props
import models.{WelcomeEmailActor, DistributorUser}
>>>>>>> 9a541342
import play.api.libs.concurrent.Akka
import play.api.libs.functional.syntax._
import play.api.libs.json.{Json, JsError, JsPath, Reads}
import play.api.mvc._
import play.api.Play.current

/** Controller for models.DistributorUser instances. */
object DistributorUsersController extends Controller with Secured with CustomFormValidation {
  implicit val signupReads: Reads[Signup] = (
    (JsPath \ "company").read[String] and
    (JsPath \ "email").read[String] and
    (JsPath \ "password").read[String] and
    (JsPath \ "confirmation").read[String] and
    (JsPath \ "terms").read[Boolean]
  )(Signup.apply _)

  /**
   * Creates a new DistributorUser in the database.
   * @return Responds with 201 when DistributorUser is properly persisted and redirects to the login page if the email is already taken.
   */
  def create = Action { implicit request =>
    request.body.asJson.map { json =>
      json.validate[Signup].map { signup =>
        DistributorUser.create(signup.email, signup.password, signup.company) match {
          case Some(id: Long) => {
            val emailActor = Akka.system.actorOf(Props(new WelcomeEmailActor))
            emailActor ! sendUserCreationEmail(signup.email, signup.company)
            DistributorUser.find(id) match {
              case Some(user: DistributorUser) => {
                Redirect(routes.AppsController.newApp(user.distributorID.get)).withSession(Security.username -> user.email, "distributorID" -> user.distributorID.get.toString).flashing("success" -> "Your confirmation email will arrive shortly.")
              }
              case None => {
                BadRequest(Json.obj("status" -> "error", "message" -> "Something went wrong. Please try logging in again."))
              }
            }
          }
          case _ => {
            delayedResponse("This email has been registered already. Try logging in.")
          }
        }
      }.recoverTotal {
        error => BadRequest(Json.obj("status" -> "error", "message" -> JsError.toFlatJson(error)))
      }
    }.getOrElse {
      BadRequest(Json.obj("status" -> "error", "message" -> "Invalid Request."))
    }
  }

  /**
   * Renders form to create a new DistributorUser.
   * @return Form for sign up
   */
  def signup = Action { implicit request =>
    request.session.get("username").map { user =>
      val currentUser = DistributorUser.findByEmail(user).get
      Redirect(routes.AnalyticsController.show(currentUser.distributorID.get, None))
    }.getOrElse {
      Ok(views.html.DistributorUsers.signup())
    }
  }

  /**
   * Renders form for DistributorUser log in.
   * @return Log in form
   */
  def login = Action { implicit request =>
    request.session.get("username").map { user =>
      val currentUser = DistributorUser.findByEmail(user).get
      Redirect(routes.AnalyticsController.show(currentUser.distributorID.get, None))
    }.getOrElse {
      Ok(views.html.DistributorUsers.login())
    }
  }

  implicit val loginReads: Reads[Login] = (
    (JsPath \ "email").read[String] and
      (JsPath \ "password").read[String]
  )(Login.apply _)

  /**
   * Authenticates DistributorUser and creates a new session.
   * @return Redirect to Application index if successful and stay on log in page otherwise.
   */
  def authenticate = Action { implicit request =>
<<<<<<< HEAD
    loginForm.bindFromRequest.fold(
      formWithErrors => {
        delayedResponse(views.html.DistributorUsers.login(formWithErrors))
      },
      user => {
        val currentUser = DistributorUser.findByEmail(user.email).get
        Redirect(routes.AnalyticsController.show(currentUser.distributorID.get, None)).withSession(Security.username -> user.email, "distributorID" -> currentUser.distributorID.get.toString())
=======
    request.body.asJson.map { json =>
      json.validate[Login].map { user =>
        DistributorUser.findByEmail(user.email) match {
          case Some(currentUser) => {
            DistributorUser.checkPassword(user.email, user.password) match {
              case true => {
                Redirect(routes.AppsController.index(currentUser.distributorID.get)).withSession(Security.username -> user.email, "distributorID" -> currentUser.distributorID.get.toString())
              }
              case false => {
                delayedResponse("Invalid Password.")
              }
            }
          }
          case None => {
            delayedResponse("Email not found.  Please Sign up.")
          }
        }
      }.recoverTotal {
        error => BadRequest(Json.obj("status" -> "error", "message" -> JsError.toFlatJson(error)))
>>>>>>> 9a541342
      }
    }.getOrElse {
      BadRequest(Json.obj("status" -> "error", "message" -> "Invalid Request."))
    }
  }

  /**
   * Logs out DistributorUser and ends session.
   * @return Redirects to Application index.
   */
  def logout = Action {
    Redirect(routes.DistributorUsersController.login).withNewSession.flashing(
      "success" -> "You are now logged out."
    )
  }

  /**
   * Delays response before rendering a view to discourage brute force attacks.
   * This is used for failures on the sign up or sign in actions.
   * @param errorMessage The error message to be displayed in the login form.
   * @return a 400 response and render a form with errors.
   */
  def delayedResponse(errorMessage: String): Result = {
    Thread.sleep(1000)
    BadRequest(Json.obj("status" -> "error", "message" -> errorMessage))
  }
}

/**
 * Used for mapping sign up form fields to DistributorUser attributes.
 * @param company Company name to be used for creating a Distributor.
 * @param email Email for new DistributorUser.
 * @param password Password for new DistributorUser.
 * @param confirmation Password confirmation for new DistributorUser.
 * @param agreeToTerms Boolean checkbox for terms of service.
 */
case class Signup(company: String, email: String, password: String, confirmation: String, agreeToTerms: Boolean)

/**
 * Used for mapping log in form fields to DistributorUser attributes.
 * @param email Email for current DistributorUser.
 * @param password Password for current DistributorUser.
 */
case class Login(email: String, password: String)

/** Handles authentication for DistributorUsers. */
trait Secured {
  /**
   * Retrieves username for DistributorUser.
   * @param request Current request
   * @return username for DistributorUser if available.
   */
  def username(request: RequestHeader): Option[String] = request.session.get(Security.username)

  /**
   * Redirects unauthorized requests to log in page.
   * @param request Current request.
   * @return Renders log in view.
   */
  def onUnauthorized(request: RequestHeader): Result = Results.Redirect(routes.DistributorUsersController.login)

  /**
   * Authenticates DistributorUser for controller actions.
   * @param controllerDistributorID Distributor ID passed from a controller action.
   * @param controllerAction Function corresponding to a controller action which returns DistributorUser username.
   * @return Continue request if DistributorUser is logged in.  Otherwise, redirect to log in page.
   */
  def withAuth(controllerDistributorID: Option[Long])(controllerAction: => String => Request[AnyContent] => Result): EssentialAction = {
    Security.Authenticated(username, onUnauthorized) { user =>
      Action(request => {
        controllerDistributorID match {
          case Some(ctrlDistID) => {
            request.session.get("distributorID") match {
              // Check if Distributor ID from session matches the ID passed from the controller
              case Some(sessionDistID) if (sessionDistID == ctrlDistID.toString()) => {
                controllerAction(user)(request)
              }
              case _ => Results.Redirect(routes.DistributorUsersController.login)
            }
          }
          case _ => Results.Redirect(routes.DistributorUsersController.login)
        }
      })
    }
  }

  /**
   * Finds DistributorUser by email during controller actions.
   * @param controllerAction Function corresponding to a controller action which returns the current DistributorUser.
   * @return If DistributorUser is found, continue request.  Otherwise, redirect to log in page.
   */
  def withUser(controllerAction: DistributorUser => Request[AnyContent] => Result ): EssentialAction = withAuth(None) { email => implicit request =>
    val optionalUser = DistributorUser.findByEmail(email)
    optionalUser match {
      case Some(user) => controllerAction(user)(request)
      case None => onUnauthorized(request)
    }
  }
}<|MERGE_RESOLUTION|>--- conflicted
+++ resolved
@@ -1,14 +1,7 @@
 package controllers
 
-<<<<<<< HEAD
+import akka.actor.Props
 import models.{sendUserCreationEmail, WelcomeEmailActor, DistributorUser}
-import play.api.data.Form
-import play.api.data.Forms._
-import play.api.mvc._
-=======
-import akka.actor.Props
-import models.{WelcomeEmailActor, DistributorUser}
->>>>>>> 9a541342
 import play.api.libs.concurrent.Akka
 import play.api.libs.functional.syntax._
 import play.api.libs.json.{Json, JsError, JsPath, Reads}
@@ -93,22 +86,13 @@
    * @return Redirect to Application index if successful and stay on log in page otherwise.
    */
   def authenticate = Action { implicit request =>
-<<<<<<< HEAD
-    loginForm.bindFromRequest.fold(
-      formWithErrors => {
-        delayedResponse(views.html.DistributorUsers.login(formWithErrors))
-      },
-      user => {
-        val currentUser = DistributorUser.findByEmail(user.email).get
-        Redirect(routes.AnalyticsController.show(currentUser.distributorID.get, None)).withSession(Security.username -> user.email, "distributorID" -> currentUser.distributorID.get.toString())
-=======
     request.body.asJson.map { json =>
       json.validate[Login].map { user =>
         DistributorUser.findByEmail(user.email) match {
           case Some(currentUser) => {
             DistributorUser.checkPassword(user.email, user.password) match {
               case true => {
-                Redirect(routes.AppsController.index(currentUser.distributorID.get)).withSession(Security.username -> user.email, "distributorID" -> currentUser.distributorID.get.toString())
+                Redirect(routes.AnalyticsController.show(currentUser.distributorID.get, None)).flashing("success" -> "App updated successfully.")
               }
               case false => {
                 delayedResponse("Invalid Password.")
@@ -121,7 +105,6 @@
         }
       }.recoverTotal {
         error => BadRequest(Json.obj("status" -> "error", "message" -> JsError.toFlatJson(error)))
->>>>>>> 9a541342
       }
     }.getOrElse {
       BadRequest(Json.obj("status" -> "error", "message" -> "Invalid Request."))
