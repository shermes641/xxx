--- conflicted
+++ resolved
@@ -178,55 +178,6 @@
           // Count of all requests to from each ad provider
           val requests = parseResponse(requestsResponse.body)
           // The count of all available responses from all ad providers
-<<<<<<< HEAD
-          KeenExport().createRequest("count", KeenExport().createFilter("availability_response_true", appID)) map {
-            response => {
-              val responses = parseResponse(response.body)
-              // The count of impressions
-              KeenExport().createRequest("count", KeenExport().createFilter("ad_displayed", appID)) map {
-                response => {
-                  val impressions = parseResponse(response.body)
-                  // The number of completions based on the SDK events
-                  KeenExport().createRequest("count", KeenExport().createFilter("ad_completed", appID)) map {
-                    response => {
-                      val completions = parseResponse(response.body)
-                      // The sum of all the eCPMs reported on each completion
-                      KeenExport().createRequest("sum", KeenExport().createFilter("ad_completed", appID, "ad_provider_eCPM")) map {
-                        response => {
-                          val earnings = parseResponse(response.body)
-                          // The completion rate based on the completions divided by impressions
-                          val completionRate = completions.toFloat/impressions
-                          // The fill rate based on the number of responses divided by requests
-                          val fillRate = responses.toFloat/requests
-
-                          // The row to append to the CSV
-                          val appRow = List(
-                            name,
-                            platform,
-                            earnings,
-                            fillRate,
-                            requests,
-                            impressions,
-                            completions,
-                            completionRate
-                          )
-                          createCSVRow(writer, appRow)
-
-                          counter += 1
-                          if(appList.length <= counter) {
-                            // Sends email after all apps have received their stats.
-                            val content = "Attached is your requested CSV file."
-                            sendEmail(email, "Exported CSV from HyprMediate", content, "", fileName)
-                            writer.close()
-                          }
-                        }
-                      }
-                    }
-                  }
-                }
-              }
-            }
-=======
           val responses = parseResponse(responsesResponse.body)
           // The count of impressions
           val impressions = parseResponse(impressionsResponse.body)
@@ -258,9 +209,9 @@
           if(appList.length <= counter) {
             println("Exported CSV: " + fileName)
             // Sends email after all apps have received their stats
-            sendEmail(email, "Exported CSV from HyprMediate", "Attached is your requested CSV file.", fileName)
+            val content = "Attached is your requested CSV file."
+            sendEmail(email, "Exported CSV from HyprMediate", content, "", fileName)
             writer.close()
->>>>>>> ec6ba7fd
           }
         }
       }
