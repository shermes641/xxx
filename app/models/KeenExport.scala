--- conflicted
+++ resolved
@@ -48,12 +48,8 @@
    */
   def createRequest(action: String, filter: JsObject): Future[WSResponse] = {
     val config = Play.current.configuration
-<<<<<<< HEAD
     println(filter)
     WS.url(KeenClient.client().getBaseUrl + "/3.0/projects/" + config.getString("keen.project").get + "/queries/" + action).withRequestTimeout(60000).withQueryString("api_key" -> config.getString("keen.readKey").get).post(filter)
-=======
-    WS.url(KeenClient.client().getBaseUrl + "/3.0/projects/" + config.getString("keen.project").get + "/queries/" + action).withRequestTimeout(60000).withQueryString("api_key" -> config.getString("keen.readKey").get, "interval" -> "daily", "timeframe" -> "previous_month").post(filter)
->>>>>>> 9129cd45
   }
 
   /**
@@ -74,7 +70,8 @@
         "event_collection" -> JsString(collection),
         "target_property" -> JsString(targetProperty),
         "filters" -> allFilters,
-        "timeframe" -> timeframe
+        "timeframe" -> timeframe,
+        "interval" -> JsString("daily")
       )
     )
   }
@@ -229,38 +226,20 @@
     }
   }
 
-<<<<<<< HEAD
   def getData(writer: CSVWriter) = {
     for (appID <- selectedApps) {
       val name = App.find(appID.toLong).get.name
-      // We currently do not store the app platform so this is hardcoded.
-      val platform = "iOS"
 
       // Clean way to make sure all requests are complete before moving on.  This also sends user an error email if export fails.
-      val futureResponse: Future[(WSResponse, WSResponse, WSResponse, WSResponse, WSResponse)] = for {
+      val futureResponse: Future[(WSResponse, WSResponse, WSResponse, WSResponse, WSResponse, WSResponse, WSResponse)] = for {
         requestsResponse <- KeenExport().createRequest("count", KeenExport().createFilter(timeframe, filters, "mediate_availability_requested", appID))
+        dauResponse <- KeenExport().createRequest("count_unique", KeenExport().createFilter(timeframe, filters, "mediate_availability_requested", appID, "device_unique_id"))
         responsesResponse <- KeenExport().createRequest("count", KeenExport().createFilter(timeframe, filters, "mediate_availability_response_true", appID))
         impressionsResponse <- KeenExport().createRequest("count", KeenExport().createFilter(timeframe, filters, "ad_displayed", appID))
         completionsResponse <- KeenExport().createRequest("count", KeenExport().createFilter(timeframe, filters, "ad_completed", appID))
+        eCPMResponse <- KeenExport().createRequest("average", KeenExport().createFilter(timeframe, filters, "ad_completed", appID, "ad_provider_eCPM"))
         earningsResponse <- KeenExport().createRequest("sum", KeenExport().createFilter(timeframe, filters, "ad_completed", appID, "ad_provider_eCPM"))
-      } yield (requestsResponse, responsesResponse, impressionsResponse, completionsResponse, earningsResponse)
-=======
-  def getData(appList: List[AppWithWaterfallID], writer: CSVWriter) = {
-    for (app <- appList) {
-      val appID = app.id
-      val name = App.find(appID).get.name
-
-      // Clean way to make sure all requests are complete before moving on.  This also sends user an error email if export fails.
-      val futureResponse: Future[(WSResponse, WSResponse, WSResponse, WSResponse, WSResponse, WSResponse, WSResponse)] = for {
-        requestsResponse <- KeenExport().createRequest("count", KeenExport().createFilter("mediate_availability_requested", appID))
-        dauResponse <- KeenExport().createRequest("count_unique", KeenExport().createFilter("mediate_availability_requested", appID, "device_unique_id"))
-        responsesResponse <- KeenExport().createRequest("count", KeenExport().createFilter("mediate_availability_response_true", appID))
-        impressionsResponse <- KeenExport().createRequest("count", KeenExport().createFilter("ad_displayed", appID))
-        completionsResponse <- KeenExport().createRequest("count", KeenExport().createFilter("ad_completed", appID))
-        eCPMResponse <- KeenExport().createRequest("average", KeenExport().createFilter("ad_completed", appID, "ad_provider_eCPM"))
-        earningsResponse <- KeenExport().createRequest("sum", KeenExport().createFilter("ad_completed", appID, "ad_provider_eCPM"))
       } yield (requestsResponse, dauResponse, responsesResponse, impressionsResponse, completionsResponse, eCPMResponse, earningsResponse)
->>>>>>> 9129cd45
 
       futureResponse.recover {
         case _ =>
