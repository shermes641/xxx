package models

import play.api._
import play.api.mvc._
import play.api.Play.current
import models.Waterfall.AdProviderInfo
import play.api.libs.functional.syntax._
import play.api.libs.json._
import scala.language.implicitConversions

object JsonBuilder extends ValueToJsonHelper with RequiredParamJsReader {
  val LogFullConfig = true
  val DefaultCanShowAdTimeout = 10 // This value represents seconds.
  val DefaultRewardTimeout = 10 // This value represents seconds.

  /**
   * Converts a list of AdProviderInfo instances into a JSON response which is returned by the APIController.
   * @param adProviderList List of AdProviderInfo instances containing ad provider names and configuration info.
   * @param configInfo All other configuration info not related to specific AdProviders.
   * @return JSON object with an ordered array of ad providers and their respective configuration info.
   */
  def appConfigResponseV1(adProviderList: List[AdProviderInfo], configInfo: AdProviderInfo): JsValue = {
    val adProviderConfigurations = {
      JsObject(
        Seq(
          "adProviderConfigurations" -> adProviderList.foldLeft(JsArray())((array, el) =>
            array ++
              JsArray(
                JsObject(
                  Seq(
                    "providerName" -> el.providerName,
                    "providerID" -> el.providerID,
                    "eCPM" -> (el.cpm match {
                      case Some(eCPM) => JsNumber(eCPM)
                      case None => JsNull
                    })
                  )
                ).deepMerge(
                    el.configurationData match {
                      case Some(data) => {
                        (data \ "requiredParams") match {
                          case _: JsUndefined => JsObject(Seq())
                          case json: JsValue => json.as[JsObject]
                        }
                      }
                      case None => JsObject(Seq())
                    }
                  ) :: Nil
              )
          )
        )
      )
    }
<<<<<<< HEAD
    val configurationsList = List(analyticsConfiguration, virtualCurrencyConfiguration(configInfo), appNameConfiguration(configInfo),
      distributorConfiguration(configInfo), sdkConfiguration(configInfo.appConfigRefreshInterval), testModeConfiguration, pausedConfiguration(configInfo), timeoutConfigurations)
=======
    val configurationsList = List(analyticsConfiguration, errorReportingConfiguration, virtualCurrencyConfiguration(configInfo), appNameConfiguration(configInfo),
      distributorConfiguration(configInfo), sdkConfiguration(configInfo.appConfigRefreshInterval), testModeConfiguration, timeoutConfigurations)
>>>>>>> b324ca8c
    configurationsList.foldLeft(adProviderConfigurations)((jsObject, el) =>
      jsObject.deepMerge(el)
    )
  }

  /**
   * Creates a JSON object for SDK configuration info.
   * @param appConfigRefreshInterval Determines the TTL for AppConfigs used by the SDK.
   * @return A JsObject containing SDK configuration info.
   */
  def sdkConfiguration(appConfigRefreshInterval: Long): JsObject = {
    JsObject(
      Seq(
        "appConfigRefreshInterval" -> JsNumber(appConfigRefreshInterval),
        "logFullConfig" -> JsBoolean(LogFullConfig)
      )
    )
  }

  /**
   * Creates a JSON object for distributor information.
   * @param adProviderInfo An instance of the AdProviderInfo class containing distributor information.
   * @return A JsObject containing distributorID and distributorName.
   */
  def distributorConfiguration(adProviderInfo: AdProviderInfo): JsObject = {
    JsObject(
      Seq(
        "distributorName" -> adProviderInfo.distributorName,
        "distributorID" -> adProviderInfo.distributorID
      )
    )
  }

  /**
   * Creates a JSON object for app information.
   * @param adProviderInfo An instance of the AdProviderInfo class containing app information.
   * @return A JsObject containing app name and ID.
   */
  def appNameConfiguration(adProviderInfo: AdProviderInfo): JsObject = {
    JsObject(
      Seq(
        "appName" -> adProviderInfo.appName,
        "appID" -> adProviderInfo.appID
      )
    )
  }

  /**
   * Creates a JSON object for virtual currency information
   * @param adProviderInfo An instance of the AdProviderInfo class containing virtual currency information.
   * @return A JsObject with virtual currency information.
   */
  def virtualCurrencyConfiguration(adProviderInfo: AdProviderInfo): JsObject = {
    JsObject(
      Seq(
        "virtualCurrency" -> JsObject(
          Seq(
            "name" -> adProviderInfo.virtualCurrencyName,
            "exchangeRate" -> adProviderInfo.exchangeRate,
            "roundUp" -> JsBoolean(adProviderInfo.roundUp.get),
            "rewardMin" -> JsNumber(adProviderInfo.rewardMin),
            "rewardMax" -> adProviderInfo.rewardMax
          )
        )
      )
    )
  }

  /**
   * Creates JSON object containing configuration data for our analytics service (keen.io)
   * @return JSON object to be merged into JSON API response.
   */
  def analyticsConfiguration: JsObject = {
    JsObject(
      Seq(
        "analyticsConfiguration" -> JsObject(
          Seq(
            "analyticsPostUrl" -> JsString("https://api.keen.io/3.0/projects/" + Play.current.configuration.getString("keen.project").get),
            "analyticsWriteKey" -> JsString(Play.current.configuration.getString("keen.writeKey").get)
          )
        )
      )
    )
  }

  /**
   * Creates JSON object containing configuration data for our error report to our analytics service (keen.io)
   * @return JSON object to be merged into JSON API response.
   */
  def errorReportingConfiguration: JsObject = {
    JsObject(
      Seq(
        "errorReportingConfiguration" -> JsObject(
          Seq(
            "errorReportingPostUrl" -> JsString("https://api.keen.io/3.0/projects/" + Play.current.configuration.getString("keen.errorReportingProject").get),
            "errorReportingWriteKey" -> JsString(Play.current.configuration.getString("keen.errorReportingWriteKey").get)
          )
        )
      )
    )
  }

  /**
   * Creates JSON object containing indication whether the app is in test mode or not.
   * @return JSON object to be merged into JSON API response.
   */
  def testModeConfiguration: JsObject = {
    JsObject(
      Seq(
        "testMode" -> JsBoolean(false)
      )
    )
  }

  /**
   * Creates a JSON object for paused information.
   * @param adProviderInfo An instance of the AdProviderInfo class containing app information.
   * @return A JsObject containing paused status.
   */
  def pausedConfiguration(adProviderInfo: AdProviderInfo): JsObject = {
    JsObject(
      Seq(
        "paused" -> JsBoolean(adProviderInfo.paused)
      )
    )
  }

  /**
   * Creates JSON object containing the default time to wait for a "can show ad" response from each ad provider in the SDK.
   * @return JSON object to be merged in to the JSON API response.
   */
  def timeoutConfigurations: JsObject = {
    JsObject(
      Seq(
        "canShowAdTimeout" -> JsNumber(DefaultCanShowAdTimeout),
        "rewardTimeout" -> JsNumber(DefaultRewardTimeout)
      )
    )
  }

  /**
   * The top level keys for WaterfallAdProvider configurationData JSON.
   */
  val waterfallAdProviderParamList = List("requiredParams", "callbackParams", "reportingParams")

  /**
   * Constructs WaterfallAdProvider JSON data to either be stored in the database or displayed in the UI.
   * @param jsonAssemblyFunction A function that determines how the JSON will be structured (for database or UI).
   * @param config The WaterfallAdProvider configurationData either being passed in from UI or pulled from the database.
   * @return A JSON object to be displayed in the UI or saved to the configuration_data column of the waterfall_ad_providers table.
   */
  def buildWAPParams(jsonAssemblyFunction: List[RequiredParam] => JsValue, config: Any): JsObject = {
    waterfallAdProviderParamList.foldLeft(JsObject(Seq()))((outputJson, params) => {
      outputJson.deepMerge(
        JsObject(
          Seq(
            params -> jsonAssemblyFunction(
              config match {
                case configJson: JsValue => (configJson \ params).as[List[RequiredParam]]
                case configData: WaterfallAdProviderConfig => configData.mappedFields(params)
                case _ => List()
              }
            )
          )
        )
      )
    })
  }

  /**
   * Assembles WaterfallAdProvider params in a standard JSON format to be displayed in the UI.
   * @param list The list of RequiredParams to be stored in JSON.
   * @return A JsArray containing RequiredParam JSON objects.
   */
  def buildWAPParamsForUI(list: List[RequiredParam]): JsArray = {
    list.foldLeft(JsArray(Seq()))((array, param) => array ++ JsArray(Seq(param)))
  }

  /**
   * Assembles WaterfallAdProvider params in a standard JSON format to be stored in the configuration_data field of the waterfall_ad_providers table.
   * @param list The list of RequiredParams to be stored in JSON.
   * @return A JsObject containing WaterfallAdProvider params.
   */
  def buildWAPParamsForDB(list: List[RequiredParam]): JsObject = {
    list.foldLeft(JsObject(Seq()))((jsonObject, param) => {
      jsonObject.deepMerge(
        JsObject(
          Seq(
            param.key.get -> {
              param.dataType match {
                case Some(dataTypeVal) if(dataTypeVal == "Array") => {
                  param.value match {
                    case Some(arrayElements) => {
                      arrayElements.split(",").foldLeft(JsArray(Seq()))((array, element) => array :+ JsString(element.trim))
                    }
                    case _ => JsArray(Seq())
                  }
                }
                case _ => {
                  JsString(param.value.getOrElse(""))
                }
              }
            }
          )
        )
      )
    })
  }

  /**
   * Converts RequiredParam class to JSON object.
   * @param param The an instance of the RequiredParam class to be converted.
   * @return JSON object to be used in the edit action.
   */
  implicit def requiredParamWrites(param: RequiredParam): JsObject = {
    JsObject(
      Seq(
        "displayKey" -> JsString(param.displayKey.getOrElse("")),
        "key" -> JsString(param.key.getOrElse("")),
        "dataType" -> JsString(param.dataType.getOrElse("")),
        "description" -> JsString(param.description.getOrElse("")),
        "value" -> JsString(param.value.getOrElse("")),
        "refreshOnAppRestart" -> JsBoolean(param.refreshOnAppRestart),
        "minLength" -> JsNumber(param.minLength)
      )
    )
  }
}

/**
 * Implicit value to convert JSON to an instance of RequiredParam.
 */
trait RequiredParamJsReader {
  /**
   * Converts RequiredParam class instance to JSON
   */
  implicit val requiredParamReads: Reads[RequiredParam] = (
    (JsPath \ "displayKey").readNullable[String] and
      (JsPath \ "key").readNullable[String] and
      (JsPath \ "dataType").readNullable[String] and
      (JsPath \ "description").readNullable[String] and
      (JsPath \ "value").readNullable[String] and
      (JsPath \ "refreshOnAppRestart").read[Boolean] and
      (JsPath \ "minLength").read[Long].orElse(Reads.pure(0))
    )(RequiredParam.apply _)
}

/**
 * Implicit functions to convert Scala values to JSON values.
 */
trait ValueToJsonHelper {
  /**
   * Converts an optional Long value to a JsValue in virtualCurrencyConfiguration.
   * @param param The original optional Long value found in the adProviderInfo instance.
   * @return A JsNumber if a Long value is found; otherwise, returns JsNull.
   */
  implicit def optionalLongToJsValue(param: Option[Long]): JsValue = {
    param match {
      case Some(paramValue) => JsNumber(paramValue)
      case None => JsNull
    }
  }

  /**
   * Converts an optional String value to a JsValue.
   * @param param The original optional String value found in the adProviderInfo instance.
   * @return A JsString if a String value is found; otherwise, returns JsNull.
   */
  implicit def optionalStringToJsValue(param: Option[String]): JsValue = {
    param match {
      case Some(paramValue) => JsString(paramValue)
      case None => JsNull
    }
  }
}

/**
 * Implicit functions to convert JSON values to Scala values.
 */
trait JsonToValueHelper {
  /**
   * Converts a JsValue to an Optional Double.
   * @param param The value to be converted.
   * @return A Double if a value exists; otherwise, None.
   */
  implicit def jsValueToOptionalDouble(param: JsValue): Option[Double] = {
    param match {
      case value: JsUndefined => None
      case value: JsValue if(value.as[String] == "") => None
      case value: JsValue => Some(value.as[String].toDouble)
      case _ => None
    }
  }

  /**
   * Converts a JsValue to an Optional Long.
   * @param param The value to be converted.
   * @return A long if a value exists; otherwise, None.
   */
  implicit def jsValueToOptionalLong(param: JsValue): Option[Long] = {
    param match {
      case value: JsUndefined => None
      case value: JsValue if(value.as[String] == "") => None
      case value: JsValue => Some(value.as[String].toLong)
      case _ => None
    }
  }
}<|MERGE_RESOLUTION|>--- conflicted
+++ resolved
@@ -51,13 +51,8 @@
         )
       )
     }
-<<<<<<< HEAD
-    val configurationsList = List(analyticsConfiguration, virtualCurrencyConfiguration(configInfo), appNameConfiguration(configInfo),
+    val configurationsList = List(analyticsConfiguration, errorReportingConfiguration, virtualCurrencyConfiguration(configInfo), appNameConfiguration(configInfo),
       distributorConfiguration(configInfo), sdkConfiguration(configInfo.appConfigRefreshInterval), testModeConfiguration, pausedConfiguration(configInfo), timeoutConfigurations)
-=======
-    val configurationsList = List(analyticsConfiguration, errorReportingConfiguration, virtualCurrencyConfiguration(configInfo), appNameConfiguration(configInfo),
-      distributorConfiguration(configInfo), sdkConfiguration(configInfo.appConfigRefreshInterval), testModeConfiguration, timeoutConfigurations)
->>>>>>> b324ca8c
     configurationsList.foldLeft(adProviderConfigurations)((jsObject, el) =>
       jsObject.deepMerge(el)
     )
