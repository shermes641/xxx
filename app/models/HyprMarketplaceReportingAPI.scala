package models

import play.api.libs.Codecs
import play.api.libs.json._
import play.api.{Logger, Play}
import scala.concurrent.ExecutionContext.Implicits.global
import scala.language.postfixOps
import scala.util.{Failure, Success, Try}
import scala.concurrent.duration._
import scala.concurrent.Await

/**
 * Encapsulates interactions with HyprMarketplace's reporting API.
 * @param wapID The ID of the WaterfallAdProvider to be updated.
 * @param configurationData The WaterfallAdProvider's configuration data containing required params for calling the reporting API.
 */
case class HyprMarketplaceReportingAPI(wapID: Long, configurationData: JsValue) extends ReportingAPI {
  override val BaseURL = Play.current.configuration.getString("hyprmarketplace.reporting_url").get
  override val waterfallAdProviderID = wapID

  override val queryString: List[(String, String)] = {
    val reportingParams = configurationData \ "reportingParams"
    val appID = (reportingParams \ "appID").as[String]
    val placementID = (reportingParams \ "placementID").as[String]
    val apiKey = (reportingParams \ "APIKey").as[String]
    val date = currentTime.toString(dateFormat)
    // Per Fyber's documentation (and our own implementation in Player), these key names must maintain alphabetical order before being encrypted
    val queryParams = Map("app_id" -> appID, "end_date" -> date, "placement_id" -> placementID, "start_date" -> date)
    val queryString = queryParams.flatMap((k) => List(k._1 + "=" +  k._2)).mkString("&") + "&" + apiKey
    val hashValue = Codecs.sha1(queryString)
    List("app_id" -> appID, "placement_id" -> placementID, "start_date" -> date, "end_date" -> date, "hash_value" -> hashValue)
  }

  lazy val app: Option[App] = WaterfallAdProvider.find(wapID) match {
    case Some(wap) => App.findByWaterfallID(wap.waterfallID)
    case None => None
  }

  /**
   * Calculates the new eCPM for a WatefallAdProvider.
   * @param revenue The revenue value retrieved from the reporting API.
   * @param impressions The impression count retrieved from the reporting API.
   * @return If the impression count is greater than 0, return the new eCPM value; otherwise, return 0.00.
   */
  def calculateEcpm(revenue: Double, impressions: Double): Double = {
    if(impressions > 0) { (revenue/impressions) * 1000 } else { 0.00 }
  }

  /**
   * Hack to fix Player reporting. From DPS, ecpm are inflated due to non reporting of errors, and
   * disqualification.
   */
  def getImpressions(): Option[String] = {
    app match {
      case Some(app) => {
        val adDisplayed = new KeenRequest().function("count")
          .select("ad_displayed")
          .filterWith("app_id", "eq", app.id.toString)
          .thisDays(1)
          .interval("daily")

<<<<<<< HEAD
=======
        val adError = new KeenRequest().function("count")
          .select("ad_error")
          .filterWith("app_id", "eq", app.id.toString)
          .filterWith("ad_provider_id", "eq", KeenRequest.HYPR_MARKETPLACE_PROVIDER_ID.toString)
          .groupBy("error_title")
          .thisDays(1)
          .interval("daily")

>>>>>>> f2bf939a
        val impressionData = for {
          displayed <- adDisplayed.collect()
        } yield (Json.parse(displayed.body) \ ("result"))

        Try(Await.result(impressionData, 50 seconds)) match {
          case Success((dis: JsNumber)) => Some(dis.as[Long].toString)
          case Success(_) => Logger.error("Failed to parse response from keen"); None
          case Failure(exception) => Logger.error("Failed to read impressions from keen"); throw exception
        }
      }
      case None => None
    }
  }

  /**
   * Receives data from the HyprMarketplace reporting API and updates the eCPM of the WaterfallAdProvider.
   * @return Future which updates the cpm field of WaterfallAdProvider.
   */
  override def updateRevenueData = {
    retrieveAPIData(queryString) map {
      case response => {
        response.status match {
          case 200 | 304 => {
            Json.parse(response.body) \ "results" match {
              case _: JsUndefined => logResponseError("Encountered a parsing error", waterfallAdProviderID, response.body)
              case results: JsArray if results.value.nonEmpty => {
                val result = results.value.last
                (result \ "global_stats" \ "revenue", getImpressions()) match {
                  case (revenue: JsValue, Some(impressions)) => {
                    updateEcpm(waterfallAdProviderID, calculateEcpm(revenue.as[String].toDouble, impressions.toDouble))
                  }
                  case (_, _) => logResponseError("stats keys were not present in JSON response", waterfallAdProviderID, response.body)
                }
              }
              case _ => logResponseError("eCPM was not updated", waterfallAdProviderID, response.body)
            }
          }
          case _ => logResponseError("Received an unsuccessful reporting API response", waterfallAdProviderID, response.body)
        }
      }
    }
  }
}<|MERGE_RESOLUTION|>--- conflicted
+++ resolved
@@ -59,17 +59,6 @@
           .thisDays(1)
           .interval("daily")
 
-<<<<<<< HEAD
-=======
-        val adError = new KeenRequest().function("count")
-          .select("ad_error")
-          .filterWith("app_id", "eq", app.id.toString)
-          .filterWith("ad_provider_id", "eq", KeenRequest.HYPR_MARKETPLACE_PROVIDER_ID.toString)
-          .groupBy("error_title")
-          .thisDays(1)
-          .interval("daily")
-
->>>>>>> f2bf939a
         val impressionData = for {
           displayed <- adDisplayed.collect()
         } yield (Json.parse(displayed.body) \ ("result"))
