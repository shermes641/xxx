package models

import play.api.libs.Codecs
import play.api.libs.json._
import play.api.{Logger, Play}
import scala.concurrent.ExecutionContext.Implicits.global
import scala.language.postfixOps
import scala.util.{Failure, Success, Try}
import scala.concurrent.duration._
import scala.concurrent.Await

/**
 * Encapsulates interactions with HyprMarketplace's reporting API.
 * @param wapID The ID of the WaterfallAdProvider to be updated.
 * @param configurationData The WaterfallAdProvider's configuration data containing required params for calling the reporting API.
 */
case class HyprMarketplaceReportingAPI(wapID: Long, configurationData: JsValue) extends ReportingAPI {
  override val BaseURL = Play.current.configuration.getString("hyprmarketplace.reporting_url").get
  override val waterfallAdProviderID = wapID

  override val queryString: List[(String, String)] = {
    val reportingParams = configurationData \ "reportingParams"
    val appID = (reportingParams \ "appID").as[String]
    val placementID = (reportingParams \ "placementID").as[String]
    val apiKey = (reportingParams \ "APIKey").as[String]
    val date = currentTime.toString(dateFormat)
    // Per Fyber's documentation (and our own implementation in Player), these key names must maintain alphabetical order before being encrypted
    val queryParams = Map("app_id" -> appID, "end_date" -> date, "placement_id" -> placementID, "start_date" -> date)
    val queryString = queryParams.flatMap((k) => List(k._1 + "=" +  k._2)).mkString("&") + "&" + apiKey
    val hashValue = Codecs.sha1(queryString)
    List("app_id" -> appID, "placement_id" -> placementID, "start_date" -> date, "end_date" -> date, "hash_value" -> hashValue)
  }

  lazy val app: Option[App] = WaterfallAdProvider.find(wapID) match {
    case Some(wap) => App.findByWaterfallID(wap.waterfallID)
    case None => None
  }

  /**
   * Calculates the new eCPM for a WatefallAdProvider.
   * @param revenue The revenue value retrieved from the reporting API.
   * @param impressions The impression count retrieved from the reporting API.
   * @return If the impression count is greater than 0, return the new eCPM value; otherwise, return 0.00.
   */
  def calculateEcpm(revenue: Double, impressions: Double): Double = {
    if(impressions > 0) { (revenue/impressions) * 1000 } else { 0.00 }
  }

  /**
   * Attempt to fix Player reporting. From the mediation reporting endpoint, ECPMs are inflated due to non reporting of errors, and
   * disqualification. We use keen ad_displayed events which contains ad_error events to get the impressions.
   */
  def getImpressions(): Option[String] = {
    app match {
      case Some(app) => {
        val adDisplayed = new KeenRequest().function("count")
          .select("ad_displayed")
          .filterWith("app_id", "eq", app.id.toString)
          .filterWith("ad_provider_id", "eq", KeenRequest.HYPR_MARKETPLACE_PROVIDER_ID.toString)
          .thisDays(1)
          .interval("daily")

        val impressionData = for {
          displayed <- adDisplayed.collect()
        } yield (displayed.json)

        Try(Await.result(impressionData, 50 seconds)) match {
<<<<<<< HEAD
          case Success(dis: JsValue) => {
            Try(((dis \ "result").as[JsArray].value.last \ "value").as[JsNumber].toString) match {
              case Success(impressions) => Some(impressions)
              case Failure(exception) => Logger.error("Failed to parse response from keen: " + exception); None
            }
          }
          case Failure(exception) => Logger.error("Failed to read impressions from keen"); None
=======
          case Success(dis: JsNumber) => Some(dis.as[Long].toString)
          case Success(_) => Logger.error("Failed to parse response from keen"); None
          case Failure(exception) => Logger.error("Failed to read impressions from keen"); throw exception
>>>>>>> 2bc5ee3c
        }
      }
      case None => None
    }
  }

  /**
   * Receives data from the HyprMarketplace reporting API and updates the eCPM of the WaterfallAdProvider.
   * @return Future which updates the cpm field of WaterfallAdProvider.
   */
  override def updateRevenueData = {
    retrieveAPIData(queryString) map {
      case response => {
        response.status match {
          case 200 | 304 => {
            Json.parse(response.body) \ "results" match {
              case _: JsUndefined => logResponseError("Encountered a parsing error", waterfallAdProviderID, response.body)
              case results: JsArray if results.value.nonEmpty => {
                val result = results.value.last
                (result \ "global_stats" \ "revenue", getImpressions()) match {
                  case (revenue: JsValue, Some(impressions)) => {
                    updateEcpm(waterfallAdProviderID, calculateEcpm(revenue.as[String].toDouble, impressions.toDouble))
                  }
                  case (_, _) => logResponseError("stats keys were not present in JSON response", waterfallAdProviderID, response.body)
                }
              }
              case _ => logResponseError("eCPM was not updated", waterfallAdProviderID, response.body)
            }
          }
          case _ => logResponseError("Received an unsuccessful reporting API response", waterfallAdProviderID, response.body)
        }
      }
    }
  }
}<|MERGE_RESOLUTION|>--- conflicted
+++ resolved
@@ -56,7 +56,7 @@
         val adDisplayed = new KeenRequest().function("count")
           .select("ad_displayed")
           .filterWith("app_id", "eq", app.id.toString)
-          .filterWith("ad_provider_id", "eq", KeenRequest.HYPR_MARKETPLACE_PROVIDER_ID.toString)
+          .filterWith("ad_provider_id", "eq", Play.current.configuration.getLong("hyprmarketplace.ad_provider_id").get.toString)
           .thisDays(1)
           .interval("daily")
 
@@ -65,7 +65,6 @@
         } yield (displayed.json)
 
         Try(Await.result(impressionData, 50 seconds)) match {
-<<<<<<< HEAD
           case Success(dis: JsValue) => {
             Try(((dis \ "result").as[JsArray].value.last \ "value").as[JsNumber].toString) match {
               case Success(impressions) => Some(impressions)
@@ -73,11 +72,6 @@
             }
           }
           case Failure(exception) => Logger.error("Failed to read impressions from keen"); None
-=======
-          case Success(dis: JsNumber) => Some(dis.as[Long].toString)
-          case Success(_) => Logger.error("Failed to parse response from keen"); None
-          case Failure(exception) => Logger.error("Failed to read impressions from keen"); throw exception
->>>>>>> 2bc5ee3c
         }
       }
       case None => None
