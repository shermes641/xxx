--- conflicted
+++ resolved
@@ -19,11 +19,9 @@
  * @param cpm cost per thousand impressions
  * @param active determines if the waterfall_ad_provider should be included in a waterfall
  * @param fillRate the ratio of ads shown to inventory checks
- * @param pending A boolean that determines if the waterfall_ad_provider is able to be activated.  This is used only in the case of HyprMarketplace while we wait for a Distributor ID.
  */
 case class WaterfallAdProvider (
-  id:Long, waterfallID:Long, adProviderID:Long, waterfallOrder: Option[Long], cpm: Option[Double], active: Option[Boolean],
-  fillRate: Option[Float], configurationData: JsValue, reportingActive: Boolean, pending: Boolean = false
+  id:Long, waterfallID:Long, adProviderID:Long, waterfallOrder: Option[Long], cpm: Option[Double], active: Option[Boolean], fillRate: Option[Float], configurationData: JsValue, reportingActive: Boolean
 )
 
 object WaterfallAdProvider extends JsonConversion {
@@ -37,11 +35,8 @@
     get[Option[Boolean]]("active") ~
     get[Option[Float]]("fill_rate") ~
     get[JsValue]("configuration_data") ~
-    get[Boolean]("reporting_active") ~
-    get[Boolean]("pending") map {
-      case id ~ waterfall_id ~ ad_provider_id ~ waterfall_order ~ cpm ~ active ~
-        fill_rate ~ configuration_data ~ reporting_active ~ pending =>
-        WaterfallAdProvider(id, waterfall_id, ad_provider_id, waterfall_order, cpm, active, fill_rate, configuration_data, reporting_active, pending)
+    get[Boolean]("reporting_active") map {
+      case id ~ waterfall_id ~ ad_provider_id ~ waterfall_order ~ cpm ~ active ~ fill_rate ~ configuration_data ~ reporting_active => WaterfallAdProvider(id, waterfall_id, ad_provider_id, waterfall_order, cpm, active, fill_rate, configuration_data, reporting_active)
     }
   }
 
@@ -55,15 +50,14 @@
       """
           UPDATE waterfall_ad_providers
           SET waterfall_order={waterfall_order}, cpm={cpm}, active={active}, fill_rate={fill_rate},
-          configuration_data=CAST({configuration_data} AS json), reporting_active={reporting_active},
-          pending={pending}
+          configuration_data=CAST({configuration_data} AS json), reporting_active={reporting_active}
           WHERE id={id};
       """
     ).on(
         "waterfall_order" -> waterfallAdProvider.waterfallOrder, "cpm" -> waterfallAdProvider.cpm,
         "active" -> waterfallAdProvider.active, "fill_rate" -> waterfallAdProvider.fillRate,
         "configuration_data" -> Json.stringify(waterfallAdProvider.configurationData),
-        "reporting_active" -> waterfallAdProvider.reportingActive, "pending" -> waterfallAdProvider.pending, "id" -> waterfallAdProvider.id
+        "reporting_active" -> waterfallAdProvider.reportingActive, "id" -> waterfallAdProvider.id
       )
   }
 
@@ -123,7 +117,7 @@
       val updatableClass = WaterfallAdProvider.find(adProviderID.toLong) match {
         case Some(record) => {
           // The new waterfallOrder number is updated according to the position of each WaterfallAdProvider in the list.
-          val updatedValues = new WaterfallAdProvider(record.id, record.waterfallID, record.adProviderID, Some(index + 1), record.cpm, record.active, record.fillRate, record.configurationData, record.reportingActive, record.pending)
+          val updatedValues = new WaterfallAdProvider(record.id, record.waterfallID, record.adProviderID, Some(index + 1), record.cpm, record.active, record.fillRate, record.configurationData, record.reportingActive)
           update(updatedValues) match {
             case 1 => {}
             case _ => successful = false
@@ -142,16 +136,15 @@
    * @param cpm The estimated cost per thousand completions for an AdProvider.
    * @param configurable Determines if the cpm value can be edited for the WaterfallAdProvider.
    * @param active Boolean value determining if the WaterfallAdProvider can be included in the AppConfig list of AdProviders.
-   * @param pending A boolean that determines if the waterfall_ad_provider is able to be activated.  This is used only in the case of HyprMarketplace while we wait for a Distributor ID.
    * @return SQL to be executed by create and createWithTransaction methods.
    */
-  def insert(waterfallID: Long, adProviderID: Long, waterfallOrder: Option[Long] = None, cpm: Option[Double] = None, configurable: Boolean, active: Boolean = false, pending: Boolean = false): SimpleSql[Row] = {
+  def insert(waterfallID: Long, adProviderID: Long, waterfallOrder: Option[Long] = None, cpm: Option[Double] = None, configurable: Boolean, active: Boolean = false): SimpleSql[Row] = {
     SQL(
       """
-        INSERT INTO waterfall_ad_providers (waterfall_id, ad_provider_id, waterfall_order, cpm, configurable, active, pending)
-        VALUES ({waterfall_id}, {ad_provider_id}, {waterfall_order}, {cpm}, {configurable}, {active}, {pending});
-      """
-    ).on("waterfall_id" -> waterfallID, "ad_provider_id" -> adProviderID, "waterfall_order" -> waterfallOrder, "cpm" -> cpm, "configurable" -> configurable, "active" -> active, "pending" -> pending)
+        INSERT INTO waterfall_ad_providers (waterfall_id, ad_provider_id, waterfall_order, cpm, configurable, active)
+        VALUES ({waterfall_id}, {ad_provider_id}, {waterfall_order}, {cpm}, {configurable}, {active});
+      """
+    ).on("waterfall_id" -> waterfallID, "ad_provider_id" -> adProviderID, "waterfall_order" -> waterfallOrder, "cpm" -> cpm, "configurable" -> configurable, "active" -> active)
   }
 
   /**
@@ -161,12 +154,11 @@
    * @param cpm The estimated cost per thousand completions for an AdProvider.
    * @param configurable Determines if the cpm value can be edited for the WaterfallAdProvider.
    * @param active Boolean value determining if the WaterfallAdProvider can be included in the AppConfig list of AdProviders.
-   * @param pending A boolean that determines if the waterfall_ad_provider is able to be activated.  This is used only in the case of HyprMarketplace while we wait for a Distributor ID.
    * @return ID of new record if insert is successful, otherwise None.
    */
-  def create(waterfallID: Long, adProviderID: Long, waterfallOrder: Option[Long] = None, cpm: Option[Double] = None, configurable: Boolean, active: Boolean = false, pending: Boolean = false): Option[Long] = {
-    DB.withConnection { implicit connection =>
-      insert(waterfallID, adProviderID, waterfallOrder, cpm, configurable, active, pending).executeInsert()
+  def create(waterfallID: Long, adProviderID: Long, waterfallOrder: Option[Long] = None, cpm: Option[Double] = None, configurable: Boolean, active: Boolean = false): Option[Long] = {
+    DB.withConnection { implicit connection =>
+      insert(waterfallID, adProviderID, waterfallOrder, cpm, configurable, active).executeInsert()
     }
   }
 
@@ -177,42 +169,12 @@
    * @param cpm The estimated cost per thousand completions for an AdProvider.
    * @param configurable Determines if the cpm value can be edited for the WaterfallAdProvider.
    * @param active Boolean value determining if the WaterfallAdProvider can be included in the AppConfig list of AdProviders.
-   * @param pending A boolean that determines if the waterfall_ad_provider is able to be activated.  This is used only in the case of HyprMarketplace while we wait for a Distributor ID.
    * @return ID of new record if insert is successful, otherwise None.
    */
-  def createWithTransaction(waterfallID: Long, adProviderID: Long, waterfallOrder: Option[Long] = None, cpm: Option[Double] = None, configurable: Boolean, active: Boolean = false, pending: Boolean = false)(implicit connection: Connection): Option[Long] = {
-    insert(waterfallID, adProviderID, waterfallOrder, cpm, configurable, active, pending).executeInsert()
-  }
-
-<<<<<<< HEAD
-  /**
-   * Updates a HyprMarketplace WaterfallAdProvider instance with the distributor_channel_id from Player.
-   * @param hyprWaterfallAdProvider The WaterfallAdProvider instance for HyprMarketplace.
-   * @param distributionChannelID The AdNetwork ID created in Player.
-   * @param connection A shared database connection.
-   * @return 1 if the creation and update is successful; otherwise, returns 0.
-   */
-  def updateHyprMarketplaceConfig(hyprWaterfallAdProvider: WaterfallAdProvider, distributionChannelID: Long)(implicit connection: Connection) = {
-    val hyprConfig = JsObject(
-      Seq(
-        "requiredParams" -> JsObject(
-          Seq(
-            "distributorID" -> JsString(distributionChannelID.toString),
-            "eCPM" -> JsString(""),
-            "appID" -> JsString("")
-          )
-        ),
-        "reportingParams" -> JsObject(
-          Seq(
-            "APIKey" -> JsString(""),
-            "placementID" -> JsString(""),
-            "appID" -> JsString("")
-          )
-        ),
-        "callbackParams" -> JsObject(
-          Seq(
-            "APIKey" -> JsString("")
-=======
+  def createWithTransaction(waterfallID: Long, adProviderID: Long, waterfallOrder: Option[Long] = None, cpm: Option[Double] = None, configurable: Boolean, active: Boolean = false)(implicit connection: Connection): Option[Long] = {
+    insert(waterfallID, adProviderID, waterfallOrder, cpm, configurable, active).executeInsert()
+  }
+
   def createHyprMarketplace(distributorID: Long, waterfallID: Long)(implicit connection: Connection) = {
       val waterfallAdProviderId = createWithTransaction(waterfallID, 2, Option(0), Option(20), false, true)
       val record = findWithTransaction(waterfallAdProviderId.get).get
@@ -237,14 +199,11 @@
             Seq(
               "APIKey" -> JsString("")
             )
->>>>>>> 9199467f
           )
         )
       )
-    )
-    val newValues = new WaterfallAdProvider(hyprWaterfallAdProvider.id, hyprWaterfallAdProvider.waterfallID, hyprWaterfallAdProvider.adProviderID,
-      hyprWaterfallAdProvider.waterfallOrder, hyprWaterfallAdProvider.cpm, Some(true), hyprWaterfallAdProvider.fillRate, hyprConfig, false, false)
-    WaterfallAdProvider.updateWithTransaction(newValues)
+      val newValues = new WaterfallAdProvider(record.id, record.waterfallID, record.adProviderID, record.waterfallOrder, Some(20), record.active, record.fillRate, hyprConfig, false)
+      WaterfallAdProvider.updateWithTransaction(newValues)
   }
 
   /**
@@ -316,7 +275,7 @@
       val activeClause = if(active) " AND active = true " else ""
       val sqlStatement =
         """
-          SELECT name, waterfall_ad_providers.id as id, cpm, active, waterfall_order, waterfall_ad_providers.configurable, pending FROM ad_providers
+          SELECT name, waterfall_ad_providers.id as id, cpm, active, waterfall_order, waterfall_ad_providers.configurable FROM ad_providers
           JOIN waterfall_ad_providers ON waterfall_ad_providers.ad_provider_id = ad_providers.id
           WHERE waterfall_id = {waterfall_id}
         """ + activeClause +
@@ -416,9 +375,8 @@
     get[Option[Double]]("cpm") ~
     get[Boolean]("active") ~
     get[Option[Long]]("waterfall_order") ~
-    get[Boolean]("configurable") ~
-    get[Boolean]("pending") map {
-      case name ~ id ~ cpm ~ active ~ waterfall_order ~ configurable ~ pending => OrderedWaterfallAdProvider(name, id, cpm, active, waterfall_order, false, configurable, pending)
+    get[Boolean]("configurable") map {
+      case name ~ id ~ cpm ~ active ~ waterfall_order ~ configurable => OrderedWaterfallAdProvider(name, id, cpm, active, waterfall_order, false, configurable)
     }
   }
 
@@ -459,9 +417,8 @@
  * @param cpm cpm field from waterfall_ad_providers table
  * @param waterfallOrder waterfall_order field from waterfall_ad_providers table
  * @param configurable Determines if a DistributorUser can edit the cpm value for the WaterfallAdProvider.
- * @param pending Determines if the ad provider has been configured yet.  HyprMarketplace will remains in a pending state until we receive a response from Player with the distributor ID.
  */
-case class OrderedWaterfallAdProvider(name: String, waterfallAdProviderID: Long, cpm: Option[Double], active: Boolean, waterfallOrder: Option[Long], newRecord: Boolean = false, configurable: Boolean = true, pending: Boolean = false)
+case class OrderedWaterfallAdProvider(name: String, waterfallAdProviderID: Long, cpm: Option[Double], active: Boolean, waterfallOrder: Option[Long], newRecord: Boolean = false, configurable: Boolean = true)
 
 /**
  * Encapsulates data configuration information from a WaterfallAdProvider and corresponding AdProvider record.
