--- conflicted
+++ resolved
@@ -32,7 +32,6 @@
       case id ~ waterfall_id ~ ad_provider_id ~ waterfall_order ~ cpm ~ active ~ fill_rate => WaterfallAdProvider(id, waterfall_id, ad_provider_id, waterfall_order, cpm, active, fill_rate)
     }
   }
-<<<<<<< HEAD
 
   /**
    * Updates the fields for a particular record in waterfall_ad_providers table.
@@ -55,30 +54,6 @@
   }
 
   /**
-=======
-
-  /**
-   * Updates the fields for a particular record in waterfall_ad_providers table.
-   * @param waterfallAdProvider WaterfallAdProvider instance with updated attributes
-   * @return Number of rows updated
-   */
-  def update(waterfallAdProvider: WaterfallAdProvider): Int = {
-    DB.withConnection { implicit connection =>
-      SQL(
-        """
-          UPDATE waterfall_ad_providers
-          SET waterfall_order={waterfall_order}, cpm={cpm}, active={active}, fill_rate={fill_rate}
-          WHERE id={id};
-        """
-      ).on(
-          "waterfall_order" -> waterfallAdProvider.waterfallOrder, "cpm" -> waterfallAdProvider.cpm,
-          "active" -> waterfallAdProvider.active, "fill_rate" -> waterfallAdProvider.fillRate, "id" -> waterfallAdProvider.id
-        ).executeUpdate()
-    }
-  }
-
-  /**
->>>>>>> 8309a748
    * Updates the waterfallOrder of all WaterfallAdProviders passed in.
    * @param adProviderList A list of WaterfallAdProvider IDs to be updated.
    * @return True if all updates were successful.  Otherwise, returns false.
@@ -94,33 +69,6 @@
             case 1 => {}
             case _ => successful = false
           }
-<<<<<<< HEAD
-        }
-        case _ => successful = false
-      }
-    }
-    successful
-  }
-
-  /**
-   * Creates a new WaterfallAdProvider record in the database unless a similar record exists.
-   * @param waterfallID ID of the Waterfall to which the new WaterfallAdProvider belongs
-   * @param adProviderID ID of the Ad Provider to which the new WaterfallAdProvider belongs
-   * @return ID of new record if insert is successful, otherwise None.
-   */
-  def create(waterfallID: Long, adProviderID: Long): Option[Long] = {
-    DB.withConnection { implicit connection =>
-      SQL(
-        """
-          INSERT INTO waterfall_ad_providers (waterfall_id, ad_provider_id)
-          VALUES ({waterfall_id}, {ad_provider_id});
-        """
-      ).on("waterfall_id" -> waterfallID, "ad_provider_id" -> adProviderID).executeInsert()
-    }
-  }
-
-  /**
-=======
         }
         case _ => successful = false
       }
@@ -152,7 +100,6 @@
   }
 
   /**
->>>>>>> 8309a748
    * Finds waterfall_ad_provider record by ID.
    * @param waterfallAdProviderID ID of WaterfallAdProvider
    * @return WaterfallAdProvider instance if one exists. Otherwise, returns None.
@@ -172,7 +119,6 @@
       }
     }
   }
-<<<<<<< HEAD
 
   /**
    * Finds all records in the waterfall_ad_providers table by waterfallID.
@@ -193,28 +139,6 @@
   }
 
   /**
-=======
-
-  /**
-   * Finds all records in the waterfall_ad_providers table by waterfallID.
-   * @param waterfallID ID of current Waterfall
-   * @return List of WaterfallAdProvider instances if any exist.  Otherwise, returns an empty list.
-   */
-  def findAllByWaterfallID(waterfallID: Long): List[WaterfallAdProvider] = {
-    DB.withConnection { implicit connection =>
-      val query = SQL(
-        """
-          SELECT waterfall_ad_providers.*
-          FROM waterfall_ad_providers
-          WHERE waterfall_id = {waterfall_id};
-        """
-      ).on("waterfall_id" -> waterfallID)
-      query.as(waterfallAdProviderParser*).toList
-    }
-  }
-
-  /**
->>>>>>> 8309a748
    * Finds all WaterfallAdProvider records sorted by waterfall_order for a particular waterfallID.
    * @param waterfallID ID of current Waterfall
    * @return List of OrderedWaterfallAdProvider instances by waterfall_order if any exist.  Otherwise, returns an empty list.
@@ -243,7 +167,6 @@
     }
   }
 }
-<<<<<<< HEAD
 
 /**
  * Encapsulates WaterfallAdProvider information used to determine the waterfall order.
@@ -252,52 +175,4 @@
  * @param cpm cpm field from waterfall_ad_providers table
  * @param waterfallOrder waterfall_order field from waterfall_ad_providers table
  */
-case class OrderedWaterfallAdProvider(name: String, waterfallAdProviderID: Long, cpm: Option[Double], waterfallOrder: Option[Long])
-
-/*
-implicit object WaterfallAdProviderFormatter extends Format[WaterfallAdProvider] {
-    // convert from Waterfall object to JSON (serializing to JSON)
-    def writes(wap: WaterfallAdProvider): JsValue = {
-  Json.obj(
-    "id" -> JsNumber(wap.id.get),
-    "waterfall_id" -> JsNumber(wap.waterfall_id),
-    "ad_provider_id" -> JsNumber(wap.ad_provider_id),
-    "waterfall_order" -> (wap.waterfall_order match {
-      case None => JsNull
-      case _ => JsNumber(wap.waterfall_order.get)
-    }),
-    "cpm" -> (wap.cpm match {
-      case None => JsNull
-      case _ => JsNumber(wap.cpm.get)
-    }),
-    "active" -> (wap.active match {
-      case None => JsNull
-      case _ => JsBoolean(wap.active.get)
-    }),
-    "fill_rate" -> (wap.fill_rate match {
-      case None => JsNull
-      case _ => JsNumber(wap.fill_rate.get)
-    })
-      )
-    }
-
- // Convert to Watferfall object form JSON (serializing from JSON)
- // TODO: Currently mocked out.
-    def reads(json: JsValue): JsResult[WaterfallAdProvider] = {
-        JsError()
-    }
-
-}
-}
-*/
-=======
-
-/**
- * Encapsulates WaterfallAdProvider information used to determine the waterfall order.
- * @param name name field from ad_providers table
- * @param waterfallAdProviderID id field from waterfall_ad_providers table
- * @param cpm cpm field from waterfall_ad_providers table
- * @param waterfallOrder waterfall_order field from waterfall_ad_providers table
- */
-case class OrderedWaterfallAdProvider(name: String, waterfallAdProviderID: Long, cpm: Option[Double], waterfallOrder: Option[Long])
->>>>>>> 8309a748
+case class OrderedWaterfallAdProvider(name: String, waterfallAdProviderID: Long, cpm: Option[Double], waterfallOrder: Option[Long])