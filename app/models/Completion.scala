--- conflicted
+++ resolved
@@ -77,18 +77,8 @@
   def postCallback(callbackURL: Option[String], adProviderRequest: JsValue, verificationInfo: CallbackVerificationInfo): Future[Boolean] = {
     callbackURL match {
       case Some(url: String) => {
-<<<<<<< HEAD
         val data = postbackData(adProviderRequest, verificationInfo)
-        sendPost(url, data).map(response =>
-=======
-        val data: JsValue = Json.obj(
-          "original_postback" -> adProviderRequest,
-          "ad_provider" -> verificationInfo.adProviderName,
-          "reward_quantity" -> verificationInfo.rewardQuantity,
-          "estimated_offer_profit" -> verificationInfo.offerProfit
-        )
         sendPost(url, data).map { response =>
->>>>>>> f66ce74e
           response.status match {
             case status: Int if(status == 200) => true
             case status => {
