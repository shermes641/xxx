@(distributorID: Long, waterfall: Waterfall, adProviderOrder: List[OrderedWaterfallAdProvider], appsWithWaterfalls: List[AppWithWaterfallID], generationNumber: Option[Long])(implicit flash: Flash, session: Session)

    <div id="modal-overlay" class="modal-overlay"></div>
    @main("Edit Waterfall", distributorID, Some(waterfall.app_id)) {
        @views.html.Partials.subHeader("waterfall", distributorID, Some(waterfall.app_id), Some(waterfall.id))
<<<<<<< HEAD
        @views.html.Partials.appList(distributorID, Some(waterfall.app_id), appsWithWaterfalls)
        <div class="split_content waterfall_list" data-waterfall-id="@waterfall.id" data-distributor-id="@distributorID" data-generation-number="@{generationNumber match {case Some(id) => id; case None => 0}}">
=======
        <div id="waterfall-edit" ng-controller="WaterfallController" class="content waterfall_list" data-waterfall-id="@waterfall.id" data-distributor-id="@distributorID" data-generation-number="@{generationNumber match {case Some(id) => id; case None => 0}}">
>>>>>>> 9199467f
            <div id="waterfall-edit-success" class="flash-message success"></div>
            <div id="waterfall-edit-error" class="flash-message error"></div>
            <h1>@waterfall.name Waterfall</h1>
            <a href="@routes.AppsController.edit(distributorID, waterfall.app_id)">
                <button id="waterfall-app-settings-button">App Settings</button>
            </a>
            <div id="waterfall_sub_header">
                <div class="app-token" data-app-token="@waterfall.appToken">API Token
                    <code class="copy-paste-code">@waterfall.appToken</code>
                </div>
                <div class="waterfall-buttons last">
                    <h4 class="tooltip" data-title="Optimized Mode will ensure that your waterfall will be ordered by eCPM with the highest paying partners at the top.">?</h4>
                    <label class="text-label">Optimized Mode</label>
                    <div class="onoffswitch">
                        @if(waterfall.optimizedOrder) {
                            <input type="checkbox" name="optimized-order" class="onoffswitch-checkbox" id="optimized-mode-switch" checked>
                        } else {
                            <input type="checkbox" name="optimized-order" class="onoffswitch-checkbox" id="optimized-mode-switch">
                        }
                        <label class="onoffswitch-label" for="optimized-mode-switch">
                            <span class="onoffswitch-inner"></span>
                            <span class="onoffswitch-switch"></span>
                        </label>
                    </div>
                </div>

                <div class="waterfall-buttons">
                    <h4 class="tooltip" data-title="Test Mode will allow you to test your integration by playing a video with an unlimited frequency cap.">?</h4>
                    <label class="text-label">Test Mode</label>
                     <div class="onoffswitch">
                        @if(waterfall.testMode) {
                            <input type="checkbox" name="test-mode" class="onoffswitch-checkbox" id="test-mode-switch" checked>
                        } else {
                            <input type="checkbox" name="test-mode" class="onoffswitch-checkbox" id="test-mode-switch">
                        }
                        <label class="onoffswitch-label" for="test-mode-switch">
                            <span class="onoffswitch-inner"></span>
                            <span class="onoffswitch-switch"></span>
                        </label>
                    </div>
                </div>
            </div>
            <div id="initialize_sdk">
                Initialize HyprMediate in your SDK
                <div class="code-block">
                    <div class="waterfall-edit-description">
                        Copy and paste the following code, wherever you plan on initializing HyprMediate.  For a step by step integration guide and suggestions on generating a user ID, please see our <a href="http://documentation.hyprmx.com/display/IS/Implementing+Basic+Features">documentation</a>.
                    </div>
                    <code class="waterfall-edit-description copy-paste-code">
                        // Be sure to define myUsersUniqueId() using whatever strategy you choose to generate a user ID.
                        <br/>
                        @{"NSString *userId = myUsersUniqueId();"}
                        <br/>
                        @{"[HYPRMediate initialize:@\"" + waterfall.appToken + "\" userId:userId];"}
                    </code>
                </div>
            </div>
            <div class="waterfall ul">
                <ul id="waterfall-list" class="waterfall-sort">
                    @for((adProviderConfig) <- adProviderOrder) {
                        <li class="@{if(adProviderConfig.active) "waterfall" else "inactive"}" data-configurable="@adProviderConfig.configurable" data-cpm="@adProviderConfig.cpm" data-order-number="@adProviderConfig.waterfallOrder" data-active="@adProviderConfig.active" data-new-record="@adProviderConfig.newRecord" data-id="@adProviderConfig.waterfallAdProviderID" data-pending="@adProviderConfig.pending" id="@{adProviderConfig.newRecord + "-" + adProviderConfig.waterfallAdProviderID}">
                            <div class="@{if(adProviderConfig.active) "hideable hideable-wap-info" else "hideable hidden-wap-info" }">
                                <div class="waterfall-app-info">
                                    <h3>@adProviderConfig.name</h3>
                                    <div class="waterfall ul li b">
                                        <label>eCPM:</label>
                                        <div name="cpm" style="display: inline-block;">$@adProviderConfig.cpm</div>
                                    </div>
                                </div>
                                <button class="status" type="submit" name="status">
                                    Deactivate
                                </button>
                                <button style="display: @{if(adProviderConfig.newRecord) "none" else "inline-block"}" name="configure-wap" class="configure active-button" type="submit">
                                    Configure
                                </button>
                            </div>
                            <div class="waterfall-drag">
                                <div class="waterfall-drag-1"></div>
                                <div class="waterfall-drag-2"></div>
                                <div class="waterfall-drag-3"></div>
                            </div>
                            <div class="inactive-waterfall-content">
                                <div class="waterfall-app-info">
                                    <h3 class="@{if(adProviderConfig.pending) "pending-ad-provider" else "" }">@adProviderConfig.name</h3>
                                </div>
                                @if(adProviderConfig.pending) {
                                    <div class="pending-ad-provider">
                                        <h4>Pending</h4>
                                        <h5>To check the status for @{adProviderConfig.name}, please refresh your browser.</h5>
                                    </div>
                                } else {
                                    <button class="status inactive-button" type="submit" name="status">
                                        Activate
                                    </button>
                                    <button class="configure inactive-button" name="configure-wap" type="submit">
                                        Configure
                                    </button>
                                }
                            </div>
                        </li>
                    }
                </ul>
            </div>
        </div>
        <div id="edit-waterfall-ad-provider" class="modal"></div>
    }

<script src="@routes.Assets.at("javascripts/waterfalls/edit.js")" type="text/javascript"></script><|MERGE_RESOLUTION|>--- conflicted
+++ resolved
@@ -3,12 +3,9 @@
     <div id="modal-overlay" class="modal-overlay"></div>
     @main("Edit Waterfall", distributorID, Some(waterfall.app_id)) {
         @views.html.Partials.subHeader("waterfall", distributorID, Some(waterfall.app_id), Some(waterfall.id))
-<<<<<<< HEAD
         @views.html.Partials.appList(distributorID, Some(waterfall.app_id), appsWithWaterfalls)
-        <div class="split_content waterfall_list" data-waterfall-id="@waterfall.id" data-distributor-id="@distributorID" data-generation-number="@{generationNumber match {case Some(id) => id; case None => 0}}">
-=======
-        <div id="waterfall-edit" ng-controller="WaterfallController" class="content waterfall_list" data-waterfall-id="@waterfall.id" data-distributor-id="@distributorID" data-generation-number="@{generationNumber match {case Some(id) => id; case None => 0}}">
->>>>>>> 9199467f
+        <div id="waterfall-edit" class="split_content waterfall_list" ng-controller="WaterfallController" data-waterfall-id="@waterfall.id" data-distributor-id="@distributorID" data-generation-number="@{generationNumber match {case Some(id) => id; case None => 0}}">
+
             <div id="waterfall-edit-success" class="flash-message success"></div>
             <div id="waterfall-edit-error" class="flash-message error"></div>
             <h1>@waterfall.name Waterfall</h1>
