--- conflicted
+++ resolved
@@ -47,17 +47,11 @@
                 </a>
                 <div class="actions">
                     @session.get("username").map { user =>
-<<<<<<< HEAD
+
                         <div id="username-header" class="header-actions">
-                                @session.get("username")
-                            <div id="username-dropdown">
-                                <a href="@routes.DistributorUsersController.logout()" target="_self">
-=======
-                        <div id="username_header" class="header-actions">
                             @session.get("username")
                             <a href="@routes.DistributorUsersController.logout()" target="_self">
-                                <div id="username_dropdown">
->>>>>>> 62488e8d
+                                <div id="username-dropdown">
                                     Logout
                                 </div>
                             </a>
