--- conflicted
+++ resolved
@@ -1,13 +1,8 @@
 @(page: String = "dashboard", distributorID: Long, appID: Long)
 <div class="sub_header">
     <ul class="menu">
-<<<<<<< HEAD
-        <a href="@routes.AnalyticsController.show(distributorID, appID)"><li @if(page == "dashboard") { class="active" }>ANALYTICS</li></a>
-        <a href="@routes.WaterfallsController.list(distributorID, appID)"><li @if(page == "waterfall") { class="active" }>WATERFALL</li></a>
-=======
         <a href="@routes.AnalyticsController.show(distributorID, appID)"><li @if(page == "analytics") { class="active" }>ANALYTICS</li></a>
         <a href="@routes.WaterfallsController.list(distributorID, appID, None)"><li @if(page == "waterfall") { class="active" }>WATERFALL</li></a>
->>>>>>> 5304ebf3
         <li id="apps_list">MY APPS
             <ul id="apps_list_menu">
                 @for(app <- App.findAllAppsWithWaterfalls(distributorID)) {
