--- conflicted
+++ resolved
@@ -1,35 +1,3 @@
 @()(implicit flash: Flash, session: Session)
 @main("Sign up") {
-<<<<<<< HEAD
-    <div class="content registration">
-        <h1>Create An Account</h1>
-        <hr />
-        <div class="modal_text">To begin, sign up below.  You will receive an email upon approval.</div>
-            @helper.form(action = routes.DistributorUsersController.create) {
-                @helper.inputText(form("company"),'_showConstraints -> false, 'placeholder -> "Company Name", '_label -> null)
-                @helper.inputText(form("email"),'_showConstraints -> false, 'placeholder -> "Email", '_label -> null)
-                @helper.inputPassword(form("password"),'_showConstraints -> false, 'placeholder -> "Password", '_label -> null)
-                @helper.inputPassword(form("confirmation"),'_showConstraints -> false, 'placeholder -> "Password (confirm)", '_label -> null)
-                @helper.checkbox(form("terms"), '_label -> null, '_help -> "")
-                <div class="checkbox-label">
-                    <label>
-                        I have read and agree to the
-                    </label>
-                    <span id="viewTerms" class="clickable">License Agreement</span>
-                </div>
-                <div id="termsContainer">
-                    @views.html.Partials.terms()
-                </div>
-                <button type="submit" name="submit">Sign up</button>
-            }
-    </div>
-    <div id="registration-link">
-        <a href="@routes.DistributorUsersController.login()">Already have an account?  Sign In</a>
-    </div>
-}
-
-<script src="@routes.Assets.at("javascripts/distributor_users/signup.js")" type="text/javascript"></script>
-<script src="@routes.Assets.at("javascripts/shared/formValidation.js")" type="text/javascript"></script>
-=======
-}
->>>>>>> 9a541342
+}