--- conflicted
+++ resolved
@@ -49,13 +49,8 @@
 GET         /v1/reward_callbacks/:app_token/vungle                                                     controllers.APIController.vungleCompletionV1(app_token: String, transaction_id: Option[String], digest: Option[String], amount: Option[Int], uid: Option[String])
 GET         /v1/reward_callbacks/:app_token/ad_colony                                                  controllers.APIController.adColonyCompletionV1(app_token: String, id: Option[String], uid: Option[String], amount: Option[Int], currency: Option[String], open_udid: Option[String], udid: Option[String], odin1: Option[String], mac_sha1: Option[String], verifier: Option[String], custom_id: Option[String])
 GET         /v1/reward_callbacks/:app_token/app_lovin                                                  controllers.APIController.appLovinCompletionV1(app_token: String, event_id: Option[String], amount: Option[Double], idfa: Option[String], hadid: Option[String], currency: Option[String], user_id: Option[String])
-<<<<<<< HEAD
-POST        /v1/reward_callbacks/:app_token/flurry                                                     controllers.APIController.flurryCompletionV1(app_token: String, idfa: Option[String], sha1Mac: Option[String], fguid: Option[String], rewardquantity: Option[Int], fhash: Option[String], udid: Option[String])
-GET         /v1/reward_callbacks/:app_token/hyprmarketplace                                            controllers.APIController.hyprMarketplaceCompletionV1(app_token: String, time: Option[String], sig: Option[String], quantity: Option[Int], offer_profit: Option[Double], reward_id: Option[String], uid: Option[String], transaction_id: Option[String])
-=======
 GET         /v1/reward_callbacks/:app_token/hyprmarketplace                                            controllers.APIController.hyprMarketplaceCompletionV1(app_token: String, time: Option[String], sig: Option[String], quantity: Option[Int], offer_profit: Option[Double], reward_id: Option[String], uid: Option[String], sub_id: Option[String])
 GET         /v1/reward_callbacks/:app_token/unity_ads                                                  controllers.APIController.unityAdsCompletionV1(app_token: String, sid: Option[String], oid: Option[String], hmac: Option[String])
->>>>>>> 53ae39f8
 
 # Map static resources from the /public folder to the /assets URL path
 GET         /assets/*file                                                                              controllers.Assets.at(path="/public", file)