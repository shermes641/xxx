--- conflicted
+++ resolved
@@ -21,23 +21,10 @@
 GET         /distributors/:distributor_id/apps/:app_id                         controllers.AppsController.show(distributor_id: Long, app_id: Long)
 GET         /distributors/:distributor_id/apps/:app_id/edit                    controllers.AppsController.edit(distributor_id: Long, app_id: Long)
 POST        /distributors/:distributor_id/apps/:app_id                         controllers.AppsController.update(distributor_id: Long, app_id: Long)
-<<<<<<< HEAD
 
 # Waterfalls
 GET         /distributors/:distributor_id/waterfalls/:waterfall_id/edit        controllers.WaterfallsController.edit(distributor_id: Long, waterfall_id: Long)
 POST        /distributors/:distributor_id/waterfalls/:waterfall_id             controllers.WaterfallsController.update(distributor_id: Long, waterfall_id: Long)
 
-#GET         /v1/properties/:property_id/waterfalls                             controllers.WaterfallsController.list(property_id: Long)
-#GET         /v1/waterfalls/:id                                                 controllers.WaterfallsController.show(id: Long)
-
-# Analytics
-GET         /distributors/:distributor_id/analytics/:app_id                    controllers.AnalyticsController.show(distributor_id: Long, app_id: Long)
-=======
-
-# Waterfalls
-GET         /distributors/:distributor_id/waterfalls/:waterfall_id/edit        controllers.WaterfallsController.edit(distributor_id: Long, waterfall_id: Long)
-POST        /distributors/:distributor_id/waterfalls/:waterfall_id             controllers.WaterfallsController.update(distributor_id: Long, waterfall_id: Long)
->>>>>>> 8309a748
-
 # Map static resources from the /public folder to the /assets URL path
 GET         /assets/*file                                                      controllers.Assets.at(path="/public", file)
