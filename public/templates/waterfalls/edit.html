<div id="modal-overlay" class="modal-overlay"></div>
<div ng-controller="WaterfallController">
    <div ng-include="subHeader"></div>
    <div ng-include="appList"></div>
    <div id="waterfall-edit" class="split_content waterfall_list">
        <div ng-repeat="message in messages" ng-click="acknowledgeMessage($index)" id="waterfall-edit-message" class="full-{{message.status}}-message">
            {{message.text}}
        </div>
        <div id="edit-top">
            <h1>{{waterfallData.waterfall.name}} Waterfall</h1>
            <button ng-click="toggleEditAppModal()" id="waterfall-app-settings-button">App Settings</button>
        </div>
        <div id="waterfall_sub_header">
            <div class="app-token">
                API Token
                <code class="copy-paste-code">{{waterfallData.waterfall.appToken}}</code>
            </div>

<<<<<<< HEAD
            <modal-dialog show='modalShown' width='760px'>
                <div id="edit-app" ng-show="showEditAppModal">
=======
            <modal-dialog show='modalShown'>
                <div ng-show="showEditAppModal">
>>>>>>> b1ac22d2
                    <div ng-include="editAppModal"></div>
                </div>
                <div id="create-app" ng-show="showNewAppModal">
                    <div ng-include="newAppModal"></div>
                </div>
                <div id="edit-waterfall-ad-provider" ng-show="showWaterfallAdProviderModal">
                    <div ng-include="editWaterfallAdProviderModal"></div>
                </div>
            </modal-dialog>

            <div class="waterfall-buttons">
                <h4 class="tooltip" data-title="Optimized Mode will ensure that your waterfall will be ordered by eCPM with the highest paying partners at the top.">?</h4>
                <label class="text-label">Optimized Mode</label>
                <div class="onoffswitch">
                    <input ng-click="toggleOptimizedMode()" ng-model="waterfallData.waterfall.optimizedOrder" type="checkbox" name="optimized-order" class="onoffswitch-checkbox" id="optimized-mode-switch">
                    <label class="onoffswitch-label" for="optimized-mode-switch">
                        <span class="onoffswitch-inner"></span>
                        <span class="onoffswitch-switch"></span>
                    </label>
                </div>
            </div>

            <div class="waterfall-buttons">
                <h4 class="tooltip" data-title="Test Mode will allow you to test your integration by playing a video with an unlimited frequency cap.">?</h4>
                <label class="text-label">Test Mode</label>
                <div class="onoffswitch">
                    <input ng-click="toggleTestMode()" ng-model="waterfallData.waterfall.testMode" type="checkbox" name="test-mode" class="onoffswitch-checkbox" id="test-mode-switch">
                    <label class="onoffswitch-label" for="test-mode-switch">
                        <span class="onoffswitch-inner"></span>
                        <span class="onoffswitch-switch"></span>
                    </label>
                </div>
            </div>
        </div>

        <div id="initialize_sdk" ng-class="{open: showCodeBlock}">
            <div ng-click="toggleCodeBlock()" id="arrow_dropdown"></div>
            Initialize HyprMediate in your SDK
            <div ng-show="showCodeBlock" class="code-block">
                <div class="waterfall-edit-description">
                    Copy and paste this following code, wherever you plan on initializing HyprMediate.  For a step by step integration guide and suggestions on generating a user ID, please see our <a href="http://documentation.hyprmx.com/display/IS/Implementing+Basic+Features">documentation</a>.
                </div>
                <code class="waterfall-edit-description copy-paste-code">
                    // Be sure to define myUsersUniqueId() using whatever strategy you choose to generate a user ID.
                    <br/>
                    @{"NSString *userId = myUsersUniqueId();"}
                    <br/>
                    @{"[HYPRMediate initialize:@\"" + waterfall.appToken + "\" userId:userId];"}
                </code>
            </div>
        </div>

        <div class="waterfall ul">
            <ul ui-sortable="sortableOptions" ng-model="waterfallData.waterfallAdProviderList" id="waterfall-list" class="waterfall-sort">
                <li ng-repeat="adProviderConfig in waterfallData.waterfallAdProviderList" id="{{adProviderConfig.name}}" ng-class="{waterfall: adProviderConfig.active, inactive: ''}">
                    <div ng-class="{'hideable hideable-wap-info': adProviderConfig.active, 'hideable hidden-wap-info': ''}">
                        <div class="waterfall-app-info">
                            <div ng-show="{{adProviderConfig.pending}}">
                                <h4>{{adProviderConfig.name}} is Pending</h4>
                                <h5>To check if it's ready, please refresh your browser.</h5>
                            </div>
                            <div ng-hide="{{adProviderConfig.pending}}">
                                <h3>{{adProviderConfig.name}}</h3>
                                <div ng-hide="adProviderConfig.cpm === null" class="waterfall ul li b">
                                    <label>eCPM:</label>
                                    <div name="cpm" style="display: inline-block;">${{adProviderConfig.cpm | monetaryFormat}}</div>
                                </div>
                            </div>
                        </div>
                        <div ng-hide="{{adProviderConfig.pending}}" class="wap-buttons">
                            <button ng-hide="adProviderConfig.unconfigured" ng-click="toggleWapStatus(adProviderConfig)" class="status" type="submit" name="status">
                                {{adProviderConfig.active | waterfallStatus}}
                            </button>
                            <button ng-click="editWaterfallAdProvider(adProviderConfig)" name="configure-wap" class="configure active-button" type="submit">
                                Configure
                            </button>
                        </div>
                        <div ng-hide="waterfallData.optimizedMode" class="waterfall-drag">
                            <div class="waterfall-drag-1"></div>
                            <div class="waterfall-drag-2"></div>
                            <div class="waterfall-drag-3"></div>
                        </div>
                    </div>
                </li>
            </ul>
        </div>
    </div>
</div><|MERGE_RESOLUTION|>--- conflicted
+++ resolved
@@ -16,13 +16,8 @@
                 <code class="copy-paste-code">{{waterfallData.waterfall.appToken}}</code>
             </div>
 
-<<<<<<< HEAD
-            <modal-dialog show='modalShown' width='760px'>
+            <modal-dialog show='modalShown'>
                 <div id="edit-app" ng-show="showEditAppModal">
-=======
-            <modal-dialog show='modalShown'>
-                <div ng-show="showEditAppModal">
->>>>>>> b1ac22d2
                     <div ng-include="editAppModal"></div>
                 </div>
                 <div id="create-app" ng-show="showNewAppModal">
