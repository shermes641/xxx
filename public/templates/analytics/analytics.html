<div ng-hide="flashMessage.text() === ''" id="analytics-message" class="full-{{flashMessage.displayClass()}}-message">
    {{flashMessage.text()}}
</div>
<div id="analytics-controller">
    <div ng-include="subHeader"></div>
    <div id="email-modal" ng-show="showExportModal">
        <div class="close-button" ng-click="hideModal()"></div>
        <div id="csv-email-form" ng-show="showExportForm">
            <h1>Export Data</h1>
            <hr />
            <div class="modal-text">Enter the email address you would like to export all the data to.</div>
            <form name="exportForm" ng-submit="submit()" novalidate>
<<<<<<< HEAD
                <input type="email" ng-model="data.email" id="export-email" name="export_email" placeholder="Email Address" required />
=======
                <input type="email" ng-model="email" id="export_email" name="export_email" placeholder="Email Address" required />
>>>>>>> 62488e8d
                <div ng-show="exportForm.$submitted || exportForm.export_email.$touched">
                    <dd class="error" ng-show="exportForm.export_email.$error.required">Email address is required</dd>
                    <dd class="error" ng-show="exportForm.export_email.$error.email">The email you entered is invalid.</dd>
                </div>
                <input type="submit" class="modal-submit" id="export-submit" value="Export Data">
            </form>
        </div>
        <div id="csv-requested" ng-show="showExportComplete">
            <h1>Export Requested</h1>
            <hr />
            <div class="modal-text">Export has been requested, email will be sent once complete.</div>
            <button class="modal-submit" ng-click="hideModal()">Close</button>
        </div>
        <div id="csv-export-error" ng-show="showExportError">
            <h1>Export Error</h1>
            <hr />
            <div class="modal-text">There was an error when requesting the export, please try again.</div>
            <button class="modal-submit" ng-click="hideModal()">Close</button>
        </div>
    </div>
    <div id="analytics-overlay" ng-click="hideModal()" ng-show="showExportModal"></div>
    <div id="left-content">
        <div class="left-apps-list">
            <h2>Date Range</h2>
            <ul>
                <div class="input-daterange input-group" id="datepicker">
                    <li class="arrowdown">
                        <input type="text" class="input-sm form-control" name="start" id="start-date" />
                    </li>
                    <li class="arrowdown">
                        <input type="text" class="input-sm form-control" name="end" id="end-date" />
                    </li>
                </div>
            </ul>
        </div>
        <div class="left-apps-list">
            <div class="reset-filters" ng-click="resetAllFilters()">Reset all Filters</div>
            <h2>Filter By Ad Provider</h2>
            <ul id="ad_providers_filter">
                <li ng-repeat="provider in filters.ad_providers.selected" ng-class="{removable: provider.id != 'all'}" class="active" ng-click="removeFromSelected('ad_providers', provider, $index)" title="{{provider.name}}">{{provider.name}}</li>
                <li class="add" ng-click="openDropdown('ad_providers')" ng-class="{open: filters.ad_providers.open}">
                    <span class="dropdown-label">Add Provider</span>
                    <input type="text" ng-model="filters.ad_providers.input" class="dropdown-filter input-sm form-control" name="filter_ad_providers" id="filter_ad_providers"
                           typeahead="name as ad_provider.name for ad_provider in filters.ad_providers.available | filter:$viewValue:emptyOrMatch | limitTo:8" typeahead-focus
                           typeahead-on-select="addToSelected('ad_providers', $item)"
                           ng-blur="closeDropdown('ad_providers')"/>
                </li>
            </ul>
        </div>
        <div class="left-apps-list">
            <h2>Filter By App</h2>
            <ul id="apps-filter">
                <li ng-repeat="appInfo in filters.apps.selected" ng-class="{removable: appInfo.id != 'all'}" class="active" ng-click="removeFromSelected('apps', appInfo, $index)" title="{{appInfo.name}}">{{appInfo.name}}</li>
                <li class="add" ng-click="openDropdown('apps')" ng-class="{open: filters.apps.open}">
                    <span class="dropdown-label">Add App</span>
                    <input type="text" ng-model="filters.apps.input" class="dropdown-filter input-sm form-control" name="filter_apps" id="filter_apps"
                           typeahead="name as app.name for app in filters.apps.available | filter:$viewValue:emptyOrMatch | limitTo:8" typeahead-focus
                           typeahead-on-select="addToSelected('apps', $item)"
                           ng-blur="closeDropdown('apps')"/>
                </li>
            </ul>
        </div>
        <div class="left-apps-list">
            <h2>Filter By Country</h2>
            <ul id="countries_filter">
                <li ng-repeat="country in filters.countries.selected" ng-class="{removable: country.id != 'all'}" class="active" ng-click="removeFromSelected('countries', country, $index)" title="{{country.name}}">{{country.name}}</li>
                <li class="add" ng-click="openDropdown('countries')" ng-class="{open: filters.countries.open}">
                    <span class="dropdown-label">Add Country</span>
                    <input type="text" ng-model="filters.countries.input" class="dropdown-filter input-sm form-control" name="filter_countries" id="filter_countries"
                           typeahead="name as country.name for country in filters.countries.available | filter:$viewValue:emptyOrMatch | limitTo:8" typeahead-focus
                           typeahead-on-select="addToSelected('countries', $item)"
                           ng-blur="closeDropdown('countries')"/>
                </li>
            </ul>
        </div>
        <button id="export-as-csv" ng-click="showExportModal = true">
            Export Data
        </button>
    </div>
    <div class="split-content dashboard" data-distributor-id="@distributorID">
        <div ng-show="analyticsTimeout" id="analytics-messaging" class="full-error-message">
            The analytics page is currently experiencing issues.  Please wait or try again later.
        </div>
        <div class="fluid-container">
            <div class="analytics-row analytics-row-header row">
                <div class="col-sm-12">
                    <h1 id="analytics-header" ng-class="{loaded: currentlyUpdating === false}">Analytics <span class="updating-status" ng-show="currentlyUpdating" id="analytics-loading-status">{{updatingStatus}}</span></h1>
                </div>
            </div>
            <div class="analytics-row row">
                <div class="col-sm-4 analytics-circle-border" id="ecpm-metric-container">
                    <div id="ecpm-metric" class="analytics-circle average-ecpm" ng-class="{loaded: analyticsData.ecpmMetric != null}">
                        <div ng-show="analyticsData.ecpmMetric != null" ng-bind-html="analyticsData.ecpmMetric"></div>
                        <div class="analytics-loading"><span class="square-1"></span><span class="square-2"></span><span class="square-3"></span></div>
                    </div>
                    <div class="analytics-description">
                        <div class="analytics-bullet average-ecpm"></div>
                        <b>Average eCPM</b>
                    </div>
                </div>

                <div class="col-sm-4 analytics-circle-border" id="fill-rate-container">
                    <div id="fill-rate" class="analytics-circle fill-rate" ng-class="{loaded: analyticsData.fillRateMetric != null}">
                        <div ng-show="analyticsData.fillRateMetric != null" ng-bind-html="analyticsData.fillRateMetric"></div>
                        <div class="analytics-loading"><span class="square-1"></span><span class="square-2"></span><span class="square-3"></span></div>
                    </div>
                    <div class="analytics-description">
                        <div class="analytics-bullet fill-rate"></div>
                        <b>Fill Rate</b>
                    </div>
                </div>

                <div class="col-sm-4" id="unique-users-container">
                    <div id="unique-users" class="analytics-circle revenue-by-day" ng-class="{loaded: analyticsData.revenueByDayMetric != null}">
                        <div ng-show="analyticsData.revenueByDayMetric != null" ng-bind-html="analyticsData.revenueByDayMetric"></div>
                        <div class="analytics-loading"><span class="square-1"></span><span class="square-2"></span><span class="square-3"></span></div>
                    </div>
                    <div class="analytics-description">
                        <div class="analytics-bullet revenue-by-day"></div>
                        <b>Average Revenue Per Day</b>
                    </div>
                </div>
            </div>

            <div class="analytics-row row">
                <div class="col-sm-12" id="estimated-revenue-chart-container">
                    <div ng-show="analyticsData.revenueChart" id="estimated-revenue-chart">
                    </div>
                    <div ng-show="!analyticsData.revenueChart" class="analytics-loading chart-loading"><span class="square-1"></span><span class="square-2"></span><span class="square-3"></span></div>
                    <div class="analytics-description">
                        <div class="analytics-bullet revenue-by-day"></div>
                        <b>Estimated Revenue</b><i>Above results use Ad Network eCPMs to estimate revenue.<br>All data is presented in UTC/GMT timezone.</i>
                    </div>
                </div>
            </div>

            <div class="analytics-row row">
                <div class="col-sm-12">
                    <table class="analytics-revenue-table" cellspacing="0" id="analytics-revenue-table">
                        <thead>
                            <tr>
                                <th>Date
                                    <div class="metric">Estimated Revenue</div>
                                    <div class="metric">eCPM</div>
                                    <div class="metric">Completions</div>
                                    <div class="metric">Impressions</div>
                                    <div class="metric">Fill Rate</div>
                                    <div class="metric">Requests</div>
                                </th>
                            </tr>
                        </thead>
                        <tbody>
                            <tr ng-repeat="day in analyticsData.revenueTable">
                                <td>{{day.date}}
                                    <div class="metric">{{day.estimatedRevenue}}</div>
                                    <div class="metric">{{day.averageeCPM}}</div>
                                    <div class="metric">{{day.completedCount}}</div>
                                    <div class="metric">{{day.impressions}}</div>
                                    <div class="metric">{{day.fillRate}}</div>
                                    <div class="metric">{{day.requests}}</div>
                                </td>
                            </tr>
                            <tr ng-if="analyticsData.revenueTable.length == 0">
                                <td><div class="analytics-loading"><span class="square-1"></span><span class="square-2"></span><span class="square-3"></span></div></td>
                                <td></td>
                            </tr>
                        </tbody>
                    </table>
                </div>
            </div>
        </div>
    </div>
</div><|MERGE_RESOLUTION|>--- conflicted
+++ resolved
@@ -10,11 +10,7 @@
             <hr />
             <div class="modal-text">Enter the email address you would like to export all the data to.</div>
             <form name="exportForm" ng-submit="submit()" novalidate>
-<<<<<<< HEAD
-                <input type="email" ng-model="data.email" id="export-email" name="export_email" placeholder="Email Address" required />
-=======
-                <input type="email" ng-model="email" id="export_email" name="export_email" placeholder="Email Address" required />
->>>>>>> 62488e8d
+                <input type="email" ng-model="email" id="export-email" name="export_email" placeholder="Email Address" required />
                 <div ng-show="exportForm.$submitted || exportForm.export_email.$touched">
                     <dd class="error" ng-show="exportForm.export_email.$error.required">Email address is required</dd>
                     <dd class="error" ng-show="exportForm.export_email.$error.email">The email you entered is invalid.</dd>
