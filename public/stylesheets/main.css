@import url(vendor/bootstrap.css);
@import url(vendor/datepicker.css);
@font-face {
  font-family: 'Avenir Book';
  src: url("fonts/Avenir.ttf") format("truetype");
  font-style: normal;
  font-weight: 400;
}
@font-face {
  font-family: 'Avenir Black';
  src: url("fonts/AvenirBlack.ttf") format("truetype");
  font-style: normal;
  font-weight: 400;
}
@font-face {
  font-family: 'Avenir Medium';
  src: url("fonts/AvenirMedium.ttf") format("truetype");
  font-style: normal;
  font-weight: 400;
}
@font-face {
  font-family: 'Avenir Light';
  src: url("fonts/AvenirLight.ttf") format("truetype");
  font-style: normal;
  font-weight: 100;
}
@font-face {
  font-family: 'Avenir Next Ultra Light';
  src: url("fonts/AvenirUltra.ttf") format("truetype");
  font-style: normal;
  font-weight: 200;
}
@font-face {
  font-family: 'Helvetica Neue';
  src: url("fonts/HelveticaNeue.ttf") format("truetype");
  font-style: normal;
  font-weight: 400;
}
@font-face {
  font-family: 'Helvetica Neue Light';
  src: url("fonts/HelveticaNeueLight.ttf") format("truetype");
  font-style: normal;
  font-weight: 400;
}
@font-face {
  font-family: 'Helvetica Neue Ultra Light';
  src: url("fonts/HelveticaNeueUltraLight.ttf") format("truetype");
  font-style: normal;
  font-weight: 400;
}
.split-content {
  background: #fff;
  border: 1px solid #c8c7cc;
  margin: 60px 0 0 220px;
  padding: 40px;
  position: relative;
}

.content {
  background: #fff;
  border: 1px solid #dddde0;
  margin: 70px 20px;
  padding: 20px;
  position: relative;
}

.content-actions {
  position: absolute;
  right: 20px;
  top: 20px;
}

.content-actions a {
  background: #efefef;
  color: #4285f4;
  display: block;
  padding: 10px;
}

.divider {
  height: 2px;
  background: #dddde0;
  width: 25%;
}

.content.dashboard {
  background: none;
  box-shadow: none;
  margin-top: 100px;
}

#dashboard-metrics {
  margin: 0 auto;
  width: 1000px;
}

#analytics-overlay {
  background: #fff;
  bottom: 0;
  left: 0;
  opacity: 0.9;
  overflow-y: auto;
  position: fixed;
  right: 0;
  top: 0;
  z-index: 2002;
}

#analytics-header {
  text-align: center;
  font-size: 36px;
}

.analytics-row.analytics-row-header {
  padding-top: 0px;
}

.analytics-row {
  padding: 20px 0;
}

.analytics-circle {
  width: 180px;
  height: 180px;
  margin: 0 auto;
  background: url(../images/analytics_circles.png);
  text-align: center;
  padding-top: 62px;
  font-weight: bold;
  font-size: 40px;
  -webkit-transition: 1s ease all;
  -o-transition: 1s ease all;
  transition: 1s ease all;
  opacity: 0.5;
  -webkit-transform: scale(0.7);
  -o-transform: scale(0.7);
  transform: scale(0.7);
}

.analytics-circle.loaded {
  -webkit-transform: scale(1);
  -o-transform: scale(1);
  transform: scale(1);
  opacity: 1;
}

.analytics-circle.loaded .analytics-loading {
  display: none;
}

.updating-status {
  color: #ddd;
  font-size: 14px;
}

@keyframes loading {
  0% {
    -webkit-transform: scale(1);
    -o-transform: scale(1);
    transform: scale(1);
  }
  100% {
    -webkit-transform: scale(0.5);
    -o-transform: scale(0.5);
    transform: scale(0.5);
  }
}
@-webkit-keyframes loading {
  0% {
    -webkit-transform: scale(1);
    -o-transform: scale(1);
    transform: scale(1);
  }
  100% {
    -webkit-transform: scale(0.5);
    -o-transform: scale(0.5);
    transform: scale(0.5);
  }
}
.analytics-loading .square-1,
.analytics-loading .square-2,
.analytics-loading .square-3 {
  display: inline-block;
  width: 15px;
  height: 15px;
  background: #666;
  margin: 5px;
  border-radius: 3px;
  -webkit-animation: loading 600ms alternate infinite;
  animation: loading 600ms alternate infinite;
}

.analytics-circle.revenue-by-day .analytics-loading .square-1,
.analytics-circle.revenue-by-day .analytics-loading .square-2,
.analytics-circle.revenue-by-day .analytics-loading .square-3,
.analytics-circle.average-ecpm .analytics-loading .square-1,
.analytics-circle.average-ecpm .analytics-loading .square-2,
.analytics-circle.average-ecpm .analytics-loading .square-3 {
  background: #fff;
}

.analytics-loading .square-2 {
  -webkit-animation-delay: 300ms;
  -o-animation-delay: 300ms;
  animation-delay: 300ms;
}

.analytics-loading .square-3 {
  -webkit-animation-delay: 600ms;
  -o-animation-delay: 600ms;
  animation-delay: 600ms;
}

.chart-loading.analytics-loading {
  width: 75px;
  margin: 0 auto;
  opacity: 0.2;
  -webkit-transform: scale(2);
  transform: scale(2);
  padding-top: 110px;
  height: 250px;
}

.analytics-revenue-table .analytics-loading {
  width: 95px;
  margin: 0 auto;
}

.analytics-circle-border {
  border-right: 1px solid #e3e3e5;
}

.analytics-circle.average-ecpm {
  background-position: 0 0;
  color: #fff;
}

.analytics-circle.fill-rate {
  color: #666;
  background-position: -180px 0;
}

.analytics-circle.revenue-by-day {
  color: #fff;
  background-position: -360px 0;
}

.analytics-circle sup {
  font-size: 24px;
}

.analytics-description {
  margin: 15px 0;
  font-size: 12px;
  color: #666;
  text-align: center;
}
.analytics-description i {
  font-family: "Helvetica Neue Light", Helvetica, sans-serif;
  padding-left: 10px;
}

.analytics-bullet {
  display: inline-block;
  width: 8px;
  height: 8px;
  border-radius: 4px;
  margin-right: 10px;
}
.analytics-bullet.average-ecpm {
  background: #3c7cea;
}
.analytics-bullet.fill-rate {
  background: #ffcc66;
}
.analytics-bullet.revenue-by-day {
  background: #42c187;
}

.analytics-revenue-table {
  width: 100%;
  border: 1px solid #dddde0;
  border-radius: 3px;
  border-collapse: separate;
  /* A css way to get rounded corners to work in tables */
}
.analytics-revenue-table tr th {
  width: 100%;
  background: #f9f9f9;
  padding: 12px;
  border-bottom: 1px solid #dddde0;
  font-size: 12px;
  color: #6d6d72;
  overflow-y: scroll;
}
.analytics-revenue-table tbody {
  height: 300px;
  display: block;
  width: 100%;
  overflow-y: scroll;
}
.analytics-revenue-table tbody tr {
  display: block;
  width: 100%;
}
.analytics-revenue-table tr td {
  display: block;
  width: 100%;
  padding: 12px;
  font-size: 13px;
  border-bottom: 1px solid #dddde0;
  font-family: "Helvetica Neue Light", Helvetica, sans-serif;
}
.analytics-revenue-table tr .metric {
  text-align: right;
  float: right;
  width: 125px;
}
.analytics-revenue-table tr:nth-child(odd) td {
  background: #f9f9f9;
}
.analytics-revenue-table tbody tr td div:first-child {
  text-align: right;
  font-weight: bold;
}
.analytics-revenue-table tr:last-child td:first-child {
  border-bottom-left-radius: 3px;
  border-bottom: 0px;
}
.analytics-revenue-table tr:last-child td:last-child {
  border-bottom-right-radius: 3px;
  border-bottom: 0px;
}

#analytics-messaging {
  margin-bottom: 20px;
}

#export-email {
  margin: 10px 0 5px;
  width: 100%;
}

#csv-email-form h1 {
  color: #3c7cea;
  font-size: 36px;
}
#csv-email-form .modal-text {
  width: 220px;
  margin: 10px auto;
  padding: 0;
}

#ad-providers, #countries {
  margin: 10px 0 20px;
}

.app-form {
  text-align: left;
  width: 678px;
}
.app-form h1 {
  font-size: 36px;
  margin-bottom: 10px;
  margin-top: 0;
  text-align: center;
}
.app-form h3 {
  color: #6d6d72;
  font-size: 14px;
  margin: 10px 0;
  text-align: center;
}
.app-form dl {
  margin-bottom: 20px;
}
.app-form dt {
  font-size: 12px;
  text-align: left;
}
.app-form label {
  font-family: "Helvetica Neue Light", Helvetica, sans-serif;
}
.app-form .switch-field {
  height: 30px;
  margin-bottom: 10px;
}
.app-form .switch-field dt {
  float: left;
  margin-right: 5px;
  margin-top: 7px;
}
.app-form .switch-field dl {
  margin-bottom: 0;
}
.app-form.edit-ad-providers {
  width: 400px;
}
.app-form.edit-ad-providers input[type="text"], .app-form.edit-ad-providers input[type="password"], .app-form.edit-ad-providers input[type="number"], .app-form.edit-ad-providers input[type="email"], .app-form.edit-ad-providers button[type="submit"], .app-form.edit-ad-providers button[type="button"] {
  width: 376px;
}
.app-form.edit-app-form input[type="text"], .app-form.edit-app-form input[type="password"], .app-form.edit-app-form input[type="number"], .app-form.edit-app-form input[type="email"], .app-form.edit-app-form button[type="submit"], .app-form.edit-app-form button[type="button"] {
  margin-bottom: 20px;
  width: 410px;
}

#roundUp-field {
  height: 40px;
}

.left-column {
  float: left;
  margin-top: 10px;
  width: 330px;
}

.right-column {
  float: left;
  margin-left: 18px;
  margin-top: 10px;
  width: 330px;
}

.new-app-page #new-app {
  background: #fff;
  border: 1px solid #dddde0;
  margin: 0 auto 10px;
  padding: 30px;
  width: 740px;
}

#new-app-page-header .modal-text {
  margin-bottom: 30px;
  font-family: "Helvetica Neue Light", Helvetica, sans-serif;
}

.app-form .tip, .switch-checkbox-label {
  color: #333;
  font-size: 11px;
  font-style: italic;
  text-align: left;
}

* {
  margin: 0;
  padding: 0;
}

html {
  height: 100%;
}

body {
  background: #f0eff5;
  color: #222;
  font-family: "Helvetica Neue", Helvetica, sans-serif;
  font-size: 14px;
  height: 100%;
  min-width: 1185px;
}

body.modal-active {
  overflow: hidden;
}

a {
  color: #4285f4;
  text-decoration: none;
}

h1, h2, h3, h4, h5, h6 {
  margin-bottom: 0;
  margin-top: 0;
}

h1 {
  color: #4285f4;
  font-family: "Helvetica Neue Ultra Light", sans-serif;
  font-size: 30px;
  font-weight: 100;
}

h2 {
  font-size: 20px;
  font-weight: 700;
}

input[type="text"],
input[type="password"],
input[type="number"],
input[type="email"],
button[type="submit"],
button[type="button"] {
  -webkit-appearance: none;
  background: #f9f9f9;
  border: 0;
  border-bottom: 1px solid #c8c7cc;
  font-size: 13px;
  height: 35px;
  padding: 5px;
}

button[type="submit"],
button[type="button"] {
  -webkit-appearance: none;
  background: #3c7cea;
  border: 0;
  border-radius: 3px;
  color: #ffffff;
  font-size: 14px;
  height: 58px;
  margin-top: 10px;
  padding: 15px;
  text-align: center;
  width: 100%;
}

.tip {
  color: #555;
}

.center {
  display: block;
  text-align: center;
}

.settings dl {
  margin-bottom: 5px;
  margin-top: 20px;
}

div [class^="col-"] {
  padding-left: 5px;
  padding-right: 5px;
}

#ad-providers,
#countries {
  border-radius: 0;
  height: 41px;
}

.inactive-link {
  cursor: default;
  pointer-events: none;
}

.content-wrapper {
  margin: 0 auto -15px;
}

.push {
  height: 15px;
}

.inactive-input {
  background-color: #CCC !important;
}

hr {
  color: #dddde0;
  margin: 20px auto;
  width: 100px;
}

.registration dt,
.inactive-waterfall,
.inactive-waterfall-content,
.onoffswitch-checkbox,
.hidden-wap-info,
.undisplayed-wap-info,
#new-app-page-header {
  display: none;
}

.flash-message.error,
dd.modal-error {
  color: #E80000;
}

::-webkit-input-placeholder,
:-ms-input-placeholder {
  color: #DEDEDE;
}

:-moz-placeholder,
::-moz-placeholder {
  color: #DEDEDE;
  opacity: 1;
}

.preserve-whitespace {
  white-space: pre;
}

.unselectable {
  display: inline;
  -webkit-user-select: none;
  -moz-user-select: none;
  -ms-user-select: none;
}

.app-modal-message {
  margin-left: -200px;
  margin-top: -65px;
}

.wap-modal-message {
  position: fixed;
  margin-left: -200px;
  margin-top: -65px;
}

#browser-support {
  display: none;
  position: fixed;
  top: 0;
  left: 0;
  right: 0;
  height: 60px;
  font-size: 14px;
  color: #fff;
  padding: 18px;
  border-bottom: 1px solid #fff;
  background: #fb504b;
  text-align: center;
  z-index: 2000;
}
#browser-support a {
  text-decoration: underline;
  color: #fff;
}
#browser-support .warning-icon {
  display: inline-block;
  width: 35px;
  height: 26px;
  margin-bottom: -8px;
  margin-right: 5px;
  background: url(../images/icons.png);
  background-position: -48px -45px;
}
#browser-support #dismiss-browser {
  color: #4285f4;
  cursor: pointer;
  position: absolute;
  top: 10px;
  right: 10px;
  width: 35px;
  height: 35px;
  background: url(../images/icons.png);
  background-position: -48px -0px;
}

footer {
  color: #999;
  display: inline-block;
  font-size: 11px;
  margin: 20px 0;
  text-align: center;
  width: 100%;
}
footer a {
  color: #999;
}
footer span {
  border-right: 1px solid #ccc;
  display: inline-block;
  margin-right: 10px;
  padding-right: 10px;
}
footer span.last {
  border-right: 0;
  margin-right: 0;
  padding-right: 0;
}
footer .version-info {
  font-style: italic;
}
footer .footer-text-format {
  display: inline-block;
  padding: 0 5px;
}

.registration input[type="text"],
.registration input[type="password"],
.registration input[type="number"],
.registration input[type="email"],
.registration button[type="submit"],
.registration button[type="button"],
.app-form input[type="text"],
.app-form input[type="password"],
.app-form input[type="number"],
.app-form input[type="email"],
.app-form button[type="submit"],
.app-form button[type="button"],
.new-app-page #new-app input {
  width: 100%;
}

#callback-url-label {
  display: inline-block;
  width: 376px;
}

.callback {
  font-size: 10px;
  max-width: 376px;
  text-align: center;
}
.callback pre {
  -webkit-appearance: none;
  background: #f9f9f9;
  border: 0;
  border-bottom: 1px solid #c8c7cc;
  color: #6d6d72;
  padding: 5px;
  text-align: left;
  white-space: pre-wrap;
}

.input-group .form-control {
  height: 100%;
  padding: 10px;
}

#form-errors {
  color: #ff0000;
  font-size: 13px;
  list-style: none;
}

.error input, input.ng-touched.ng-invalid {
  border: 1px solid #ff0000;
  color: #000;
}

.ng-pristine .ng-invalid-required {
  box-shadow: none;
}

dd.error {
  color: #ff0000;
  text-align: left;
}

button:disabled {
  background-color: #d3dcf9;
}

header {
  background: #222222;
  box-shadow: 1px 1px 1px rgba(0, 0, 0, 0.1);
  font-size: 20px;
  font-weight: 700;
  height: 60px;
  left: 0;
  padding: 10px;
  position: fixed;
  right: 0;
  top: 0;
  z-index: 2000;
}
header #logo {
  border-right: 1px solid #000;
  display: block;
  height: 100%;
  left: 0;
  position: absolute;
  top: 0;
  width: 220px;
}
header .actions {
  bottom: 0;
  font-size: 13px;
  font-weight: 400;
  position: absolute;
  right: 0;
  top: 0;
}
header .actions .header-actions {
  border-left: 1px solid #000;
  float: right;
  padding: 20px 22px;
  position: relative;
}
header .actions .header-actions:before {
  border-left: 1px solid #333;
  bottom: 1px;
  content: " ";
  left: 0;
  position: absolute;
  right: 1px;
  top: 1px;
  z-index: -1;
}
header #username-header {
  color: #666;
  cursor: pointer;
}
header .header-actions #username-dropdown {
  background: #efeff4;
  border: 1px solid #dddde0;
  bottom: -60px;
  color: #6d6d72;
  display: none;
  height: 60px;
  left: 0;
  padding: 20px;
  position: absolute;
  width: 100%;
}
header .header-actions #username-dropdown a:hover {
  color: #666;
}
header .actions a {
  color: #666;
  text-decoration: none;
}
header #username-header:hover #username-dropdown {
  display: block;
}
header #username-header:hover,
header .actions a:hover {
  color: #fff;
}

header #logo:before,
.sub-header .menu li:before {
  border-right: 1px solid #333;
  bottom: 1px;
  content: " ";
  left: 1px;
  position: absolute;
  right: -2px;
  top: 1px;
  z-index: -1;
}

.sub-header {
  background: #222;
  height: 60px;
  left: 221px;
  position: fixed;
  top: 0;
  width: 414px;
  z-index: 2001;
}
.sub-header .menu {
  bottom: 0;
  display: block;
  left: 0;
  list-style: none;
  position: absolute;
  top: 0;
}
.sub-header .menu li {
  -webkit-transition: 400ms ease all;
  border-right: 1px solid #000;
  color: #fff;
  float: left;
  font-size: 13px;
  height: 60px;
  margin: 0;
  padding-top: 22px;
  position: relative;
  text-align: center;
  width: 138px;
}
.sub-header .menu li:hover {
  background: #444;
}
.sub-header .menu li.active, .sub-header .menu li.active:hover {
  border-bottom: #3c7cea 5px solid;
}

#left-content {
  left: 0;
  position: absolute;
  top: 60px;
  width: 220px;
}

.left-apps-list {
  padding: 30px 30px 20px 30px;
}
.left-apps-list h2 {
  color: #6d6d72;
  font-size: 13px;
  margin-bottom: 20px;
}
.left-apps-list .reset-filters {
  color: #333333;
  text-decoration: underline;
  font-size: 13px;
  cursor: pointer;
  margin-bottom: 25px;
}
.left-apps-list ul {
  list-style: none;
  font-family: "Helvetica Neue Light", Helvetica, sans-serif;
}
.left-apps-list ul li {
  -webkit-transition: 150ms ease background;
  background: #fff;
  border-bottom: #b4b3b8 1px solid;
  border-radius: 2px;
  cursor: pointer;
  display: block;
  font-size: 13px;
  margin-top: 10px;
  padding: 10px;
  position: relative;
}
.left-apps-list ul li:hover {
  background: #ccc;
}
.left-apps-list ul li.active {
  background: #3c7cea;
  color: #fff;
}
.left-apps-list ul li.active.removable {
  white-space: pre;
  overflow: hidden;
  text-overflow: ellipsis;
  padding-right: 12px;
}
.left-apps-list ul li.active.removable:before {
  background: url(../images/icons.png);
  background-position: -16px -55px;
  content: "";
  height: 10px;
  position: absolute;
  right: 10px;
  top: 11px;
  width: 10px;
}
.left-apps-list ul li.add {
  color: #3c7cea;
}
.left-apps-list ul li.add:hover {
  background: #fff;
}
.left-apps-list ul li.add:before {
  background: url(../images/icons.png);
  background-position: -14px -94px;
  content: "";
  height: 12px;
  position: absolute;
  right: 10px;
  top: 12px;
  width: 12px;
  pointer-events: none;
}
.left-apps-list ul li.arrowdown {
  padding: 0;
  width: 160px;
  background: #fff;
}
.left-apps-list ul li.arrowdown input.form-control {
  cursor: pointer;
}
.left-apps-list ul li.arrowdown:before {
  background: url(../images/icons.png);
  background-position: -14px -121px;
  content: "";
  height: 12px;
  position: absolute;
  right: 10px;
  top: 12px;
  width: 12px;
}
.left-apps-list ul li input.form-control {
  display: block;
  float: none;
  border-bottom: 0;
  background: none;
  text-align: left;
}
.left-apps-list ul a li {
  color: #000;
}

.app-list ul.full-list li {
  border: 1px solid #eee;
  margin: 20px 0 0;
  padding: 10px;
  position: relative;
}

.app-list ul.full-list li .actions {
  position: absolute;
  right: 21px;
  top: 15px;
}

.app-list ul.full-list li .actions a {
  color: #4285f4;
  display: inline-block;
  font-size: 14px;
  font-weight: 400;
  margin-left: 20px;
  text-decoration: none;
}

#waterfall-controller .left-apps-list ul li {
  overflow: hidden;
  text-overflow: ellipsis;
  padding-right: 25px;
}
#waterfall-controller .left-apps-list ul li .settings-icon {
  background: url(../images/icons.png);
  background-position: -95px -40px;
  height: 15px;
  position: absolute;
  right: 10px;
  top: 12px;
  width: 15px;
}
#waterfall-controller .left-apps-list ul li.active .settings-icon {
  background-position: -95px -57px;
}

#analytics-controller .left-apps-list {
  border-bottom: 1px solid #c8c7cc;
}

.left-apps-list .dropdown-menu {
  position: absolute;
  top: 35px;
  left: 0;
  right: 0;
  z-index: 100;
  border-top: #e0e0e9 1px solid;
  border-bottom: #c8c7cc 1px solid;
  padding: 0;
  margin: 0;
  border: 0;
}

.left-apps-list .dropdown-menu li {
  margin-top: 0;
  background: #fff;
  border-radius: 0;
  padding: 8px 10px;
  border-bottom: #e0e0e9 1px solid;
}

.left-apps-list .dropdown-menu li:hover {
  background: #3c7cea;
  color: #fff;
}

.left-apps-list .dropdown-menu > .active > a, .left-apps-list .dropdown-menu > .active > a:hover, .left-apps-list .dropdown-menu > .active > a:focus {
  background: none;
  color: #fff;
}

.left-apps-list .dropdown-menu > li > a {
  display: block;
  padding: 0;
  clear: both;
  font-weight: normal;
  line-height: normal;
  color: #222;
  white-space: pre;
  overflow: hidden;
  text-overflow: ellipsis;
  padding-right: 12px;
}

.left-apps-list .dropdown-menu li:hover:before, .left-apps-list .dropdown-menu li.active:before {
  background: url(../images/icons.png);
  background-position: -15px -149px;
  content: "";
  height: 12px;
  position: absolute;
  right: 10px;
  top: 11px;
  width: 12px;
}

.left-apps-list .add .dropdown-filter {
  color: #8e8e93;
  display: none;
  padding-left: 10px;
}

.left-apps-list .add.open {
  padding: 0;
}

.left-apps-list .add.open .dropdown {
  display: block;
}

.left-apps-list .add.open .dropdown-filter {
  display: block;
}

.left-apps-list .add.open .dropdown-label {
  display: none;
}

#create-new-app, #export-as-csv {
  -webkit-transition: 150ms ease all;
  -webkit-appearance: none;
  border: 0;
  background: #f0eff5;
  color: #6e6d72;
  font-size: 12px;
  margin: 0 30px;
  text-align: center;
  width: 160px;
  cursor: pointer;
  vertical-align: middle;
}
#create-new-app:hover, #export-as-csv:hover {
  color: #000;
}
#create-new-app .icon, #export-as-csv .icon {
  display: inline-block;
  margin-right: 5px;
  background: url(../images/icons.png);
  background-position: -94px -81px;
  height: 22px;
  width: 22px;
  vertical-align: middle;
}

#export-as-csv {
  margin-top: 30px;
}

#apps-list {
  background: #444;
  cursor: pointer;
  position: relative;
}

#apps-list:hover {
  background: #4285f4;
}

#apps-list-menu {
  background: #444;
  display: none;
  position: absolute;
  top: 50px;
}

#apps-list-menu li {
  display: block;
  float: none;
}

#apps-list-menu li:hover {
  background: #222;
}

#apps-list:hover #apps-list-menu, .inactive .inactive-waterfall-content, .app-form.edit-ad-providers label {
  display: block;
}

#apps-list-menu a, .content a:hover, .content a:focus, .left-apps-list ul a {
  text-decoration: none;
}

.content.settings, .app-list {
  margin-top: 120px;
}

.app-list ul.full-list, .waterfall ul {
  list-style: none;
  width: 100%;
  margin-bottom: 0;
}

.input-group {
  display: block;
}

.welcome-screen {
  margin: 70px auto;
  width: 600px;
}
.welcome-screen h1 {
  text-align: center;
}
.welcome-screen a {
  background: #4285f4;
  color: #fff;
  display: block;
  font-size: 16px;
  font-weight: 400;
  margin-top: 20px;
  padding: 10px;
  text-align: center;
}

#flash {
  cursor: pointer;
  display: inline-block;
}

#login-message {
  margin-left: -200px;
  margin-top: -88px;
}

#analytics-message {
  margin-top: -28px;
}

.flash-message {
  background: #ff9;
  border: 2px solid #cc9;
  border-radius: 1px;
  color: #993;
  display: none;
  left: 50%;
  margin-left: -200px;
  padding: 5px;
  position: fixed;
  text-align: center;
  top: 0;
  width: 400px;
  z-index: 2001;
  margin-top: 30px;
  padding: 14px;
}

.flash-message.success {
  color: #4285f4;
}

#full-system-message {
  background: #ff9;
  border: 2px solid #cc9;
  border-radius: 1px;
  color: #993;
  left: 0;
  margin: 70px 10px 10px;
  padding: 20px;
  text-align: center;
}

.full-success-message, .full-error-message {
  background: #ffff99;
  border: 2px solid #cccc99;
  border-radius: 1px;
  color: #999933;
  left: 50%;
  padding: 14px;
  text-align: center;
  position: fixed;
  width: 400px;
  margin-top: -50px;
  margin-left: -90px;
  z-index: 4000;
  font-family: "Helvetica Neue Light", Helvetica, sans-serif;
}

.full-error-message {
  background: #ff9999;
  border: 2px solid #ff6666;
  color: #fff;
}

.full-static-message {
  background: #ff9999;
  border: 2px solid #ff6666;
  border-radius: 1px;
  color: #fff;
  left: 0;
  padding: 14px;
  text-align: center;
  font-family: "Helvetica Neue Light", Helvetica, sans-serif;
  margin-bottom: 20px;
  animation: splash 500ms normal forwards ease-in-out;
}

.system-message {
  margin-top: 100px;
}

#new-app-message {
  margin-left: -200px;
  margin-top: -67px;
}

#registration-link {
  margin: 0 auto;
  padding-top: 20px;
  text-align: center;
  width: 400px;
  font-family: "Helvetica Neue Light", Helvetica, sans-serif;
}

.registration {
  margin: 120px auto 0;
  padding: 40px;
  text-align: center;
  width: 400px;
}
.registration h3 {
  margin-top: 20px;
}
.registration ul {
  padding-left: 25px;
  padding-top: 10px;
}
.registration dl {
  margin-bottom: 10px;
  margin-top: 10px;
}
.registration .modal-text {
  margin: 20px auto;
  width: 220px;
  padding: 0;
}
.registration input[type="checkbox"] {
  float: left;
  margin: 10px 5px 10px 0;
}
.registration h2 {
  font-size: 30px;
  padding: 20px;
  text-align: center;
}

#termsContainer {
  color: #666;
  height: 300px;
  margin-top: 20px;
  overflow: scroll;
  text-align: left;
}

span#viewTerms:hover {
  text-decoration: underline;
}

.clickable {
  color: #4285f4;
  cursor: pointer;
  font-weight: 700;
}

.unclickable {
  pointer-events: none;
}

.checkbox-label {
  font-size: 11px;
  margin-top: 20px;
  max-width: 400px;
  text-align: left;
}
.checkbox-label label {
  font-family: "Helvetica Neue Light", Helvetica, sans-serif;
}

.tooltip {
  background: #6d6d72;
  border-radius: 10px;
  color: #fff;
  cursor: pointer;
  display: inline-block;
  height: 20px;
  opacity: 100;
  padding-top: 2px;
  position: relative;
  text-align: center;
  width: 20px;
  z-index: auto;
}
.tooltip:before {
  border: solid;
  border-color: #000 transparent;
  border-width: 0 6px 6px;
  content: "";
  left: 22%;
  position: absolute;
  top: 23px;
  z-index: 1300;
  visibility: hidden;
  opacity: 0;
  transition: all linear 0.2s;
  -webkit-transition: all linear 0.2s;
}
.tooltip:hover:before {
  opacity: 1;
  visibility: visible;
}

.ngtooltip {
  opacity: 1;
  background: #000;
  color: #fff;
  padding: 5px 5px;
  position: absolute;
  left: -190px;
  top: 29px;
  width: 220px;
  z-index: 1200;
  text-align: left;
}
.ngtooltip.ng-hide {
  transition: all linear 0.5s;
  -webkit-transition: all linear 0.5s;
  display: block !important;
  visibility: hidden;
  opacity: 0;
}

.waterfall-list h1 {
  font-size: 36px;
  text-align: left;
  text-overflow: ellipsis;
  overflow: hidden;
}
.waterfall-list.waterfall-sort {
  min-height: 50px;
}

#waterfall-sub-header {
  background: #f0eff5;
  color: #6d6d72;
  height: 60px;
  margin-top: 20px;
  padding: 15px;
  font-family: "Helvetica Neue Light", Helvetica, sans-serif;
  border: 1px solid #c8c7cc;
}
#waterfall-sub-header .waterfall-buttons {
  position: relative;
  float: right;
  height: 31px;
  padding-right: 10px;
  border-left: 1px solid #dddde0;
  padding-left: 10px;
}
#waterfall-sub-header .waterfall-buttons .onoffswitch {
  margin-left: 9px;
}
#waterfall-sub-header .waterfall-buttons.first {
  border-left: 0px;
}
#waterfall-sub-header .waterfall-buttons.disabled .button-overlay {
  position: absolute;
  top: 0;
  right: 0;
  left: 0;
  bottom: 0;
  background: #efeff4;
  opacity: 0.8;
  z-index: 1000;
}
#waterfall-sub-header .waterfall-buttons .pause {
  background: url(../images/icons.png);
  background-position: -50px -81px;
  cursor: pointer;
  width: 32px;
  height: 32px;
  float: right;
  margin-left: 10px;
}
#waterfall-sub-header .waterfall-buttons .pause.play {
  background-position: -50px -122px;
}
#waterfall-sub-header .waterfall-status {
  position: relative;
  float: left;
  height: 31px;
  padding-right: 10px;
  padding-left: 10px;
}
#waterfall-sub-header .waterfall-status .waterfall-status-container {
  position: relative;
  border-radius: 15px;
  width: 150px;
  height: 30px;
  padding-top: 4px;
  float: right;
  margin-left: 10px;
  text-align: center;
  background: #6e6d72;
  box-shadow: inset 1px 2px 2px 1px rgba(0, 0, 0, 0.25);
}
#waterfall-sub-header .waterfall-status .waterfall-status-container span {
  position: relative;
  color: #fff;
  font-size: 11px;
  margin: 0 10px;
  z-index: 10;
  cursor: pointer;
}
#waterfall-sub-header .waterfall-status .waterfall-status-container #status-toggle {
  border-radius: 12px;
  height: 24px;
  width: 50px;
  background: #3c7cea;
  position: absolute;
  top: 3px;
  left: 3px;
  z-index: 0;
  -webkit-transition: 200ms ease all;
  box-shadow: 1px 2px 2px 1px rgba(0, 0, 0, 0.25);
}
#waterfall-sub-header .waterfall-status .waterfall-status-container #status-toggle.live {
  background: #6cd28b;
  left: 45px;
}
#waterfall-sub-header .waterfall-status .waterfall-status-container #status-toggle.paused {
  background: #989898;
  left: 90px;
  width: 56px;
}
#waterfall-sub-header .text-label {
  font-family: "Helvetica Neue", Helvetica, sans-serif;
  color: #6d6d72;
  font-size: 12px;
  margin-top: 7px;
  margin-left: 5px;
}
#waterfall-sub-header .app-token {
  float: left;
  width: 375px;
}

@keyframes splash {
  from {
    opacity: 0.2;
    transform: scale(1, 1);
  }
  50% {
    opacity: 1;
    transform: scale(1, 1);
  }
  to {
    transform: scale(1, 1);
  }
}
.waterfall ul li {
  background: #fff;
  border: 1px solid #c8c7cc;
  height: 80px;
  margin: 30px 0 0 0;
  padding: 20px;
  position: relative;
  animation: splash 500ms normal forwards ease-in-out;
}
.waterfall ul li button {
  position: relative;
  background: #6cd28b;
  float: right;
  margin: 0 0 0 10px;
  width: 120px;
  height: 40px;
  padding: 10px;
  overflow: hidden;
  cursor: pointer;
  font-family: "Helvetica Neue", Helvetica, sans-serif;
}
.waterfall ul li button.active:hover .deactivate {
  left: 0;
}
.waterfall ul li button.inactive:hover .activate {
  right: 0;
}
.waterfall ul li button.active {
  border-bottom: 1px solid #319443;
}
.waterfall ul li button.active .icon {
  display: inline-block;
  margin-right: 5px;
  background: url(../images/icons.png);
  background-position: -94px -109px;
  height: 20px;
  width: 20px;
  vertical-align: middle;
}
.waterfall ul li button.inactive {
  background: #383838;
  border-bottom: 1px solid #000000;
}
.waterfall ul li button.inactive .icon {
  display: inline-block;
  margin-right: 5px;
  background: url(../images/icons.png);
  background-position: -94px -138px;
  height: 20px;
  width: 20px;
  vertical-align: middle;
}
.waterfall ul li button label {
  margin: 0 0 2px 0;
  font-weight: normal;
  vertical-align: middle;
}
.waterfall ul li button .deactivate {
  position: absolute;
  top: 0;
  left: 100%;
  padding: 10px;
  background: #e37070;
  height: 100%;
  width: 100%;
  -webkit-transition: 250ms ease all;
  transition: 250ms ease all;
}
.waterfall ul li button .activate {
  position: absolute;
  top: 0;
  right: 100%;
  padding: 10px;
  background: #3c7cea;
  height: 100%;
  width: 100%;
  -webkit-transition: 300ms ease all;
  transition: 250ms ease all;
}
.waterfall ul li div.configure {
  cursor: pointer;
  width: 22px;
  height: 21px;
  margin-top: 8px;
  margin-right: 10px;
  background: url(../images/icons.png);
  background-position: -90px -5px;
  float: right;
}
.waterfall ul li .waterfall-app-info {
  float: left;
  margin-left: 60px;
  font-family: "Helvetica Neue Light", Helvetica, sans-serif;
}
.waterfall ul li .waterfall-app-info h3 {
  font-family: "Helvetica Neue", Helvetica, sans-serif;
  color: #000;
  font-size: 18px;
}
.waterfall ul li b {
  font-size: 12px;
  font-weight: 700;
}
.waterfall ul li .actions {
  color: #4285f4;
  cursor: pointer;
  font-size: 14px;
  font-weight: 400;
  min-height: 90px;
  position: absolute;
  right: 21px;
  top: 21px;
}

.ui-sortable-disabled .waterfall-drag-1,
.ui-sortable-disabled .waterfall-drag-2,
.ui-sortable-disabled .waterfall-drag-3 {
  background: #efefef;
}

.ui-sortable-disabled .waterfall-drag {
  cursor: auto;
}

.waterfall-drag {
  cursor: row-resize;
  height: 30px;
  left: 30px;
  position: absolute;
  top: 30px;
  width: 26px;
}

.waterfall-drag-1 {
  background: #dddde0;
  height: 2px;
}

.waterfall-drag-2,
.waterfall-drag-3 {
  background: #dddde0;
  height: 2px;
  margin-top: 6px;
}

.inactive .inactive-waterfall {
  background: #fff;
  bottom: 0;
  display: block;
  left: 0;
  opacity: 0.8;
  position: absolute;
  right: 0;
  top: 0;
}

.inactive-button {
  width: 100px;
}

button.inactive {
  background-color: #d3dcf9;
}

.onoffswitch {
  -moz-user-select: none;
  -ms-user-select: none;
  -webkit-user-select: none;
  float: right;
  position: relative;
  width: 50px;
}

.onoffswitch-label {
  border-radius: 15px;
  cursor: pointer;
  display: block;
  overflow: hidden;
  box-shadow: inset 0px 0px 3px 2px rgba(0, 0, 0, 0.25);
}

.onoffswitch-inner {
  -moz-transition: margin .3s ease-in;
  -o-transition: margin .3s ease-in;
  -webkit-transition: margin .3s ease-in;
  display: block;
  margin-left: -100%;
  transition: margin .3s ease-in;
  width: 200%;
}

.onoffswitch-inner:before,
.onoffswitch-inner:after {
  -moz-box-sizing: border-box;
  -webkit-box-sizing: border-box;
  box-sizing: border-box;
  color: #FFF;
  display: block;
  float: left;
  font-size: 14px;
  font-weight: 700;
  height: 30px;
  line-height: 30px;
  padding: 0;
  width: 50%;
}

.onoffswitch-inner:before {
  background-color: #3c7cea;
  color: #FFF;
  content: "";
  padding-left: 10px;
}

.onoffswitch-inner:after {
  background-color: #6e6d72;
  color: #999;
  content: "";
  padding-right: 10px;
  text-align: right;
}

.onoffswitch-switch {
  -moz-transition: all .3s ease-in;
  -o-transition: all .3s ease-in;
  -webkit-transition: all .3s ease-in;
  background: #FFF;
  border-radius: 15px;
  bottom: 0;
  display: block;
  height: 24px;
  margin: 3px;
  position: absolute;
  right: 20px;
  top: 0;
  transition: all .3s ease-in;
  width: 24px;
  box-shadow: 0px 0px 3px 2px rgba(0, 0, 0, 0.25);
}

.onoffswitch-checkbox:checked + .onoffswitch-label .onoffswitch-inner {
  margin-left: 0;
}

.onoffswitch-checkbox:checked + .onoffswitch-label .onoffswitch-switch {
  right: 0;
}

.onoff-field {
  overflow: hidden;
}

.switch-left {
  float: left;
}

#initialize-sdk {
  background: #dce3fa;
  border: 2px solid #b9c7f5;
  color: #3c7cea;
  font-family: "Helvetica Neue", Helvetica, sans-serif;
  margin-top: 30px;
  font-size: 14px;
  padding: 22px;
  position: relative;
  text-align: center;
  cursor: pointer;
  animation: splash 500ms normal forwards ease-in-out;
}

#initialize-sdk .code-block {
  -moz-transition: all 600ms ease;
  -ms-transition: all 600ms ease;
  -o-transition: all 600ms ease;
  -webkit-transition: all 600ms ease;
  height: 0;
  overflow: hidden;
  transition: all 600ms ease;
}

#arrow-dropdown {
  -moz-transform: rotate(0deg);
  -moz-transition: all 200ms ease;
  -ms-transform: rotate(0deg);
  -ms-transition: all 200ms ease;
  -o-transform: rotate(0deg);
  -o-transition: all 200ms ease;
  -webkit-transform: rotate(0deg);
  -webkit-transition: all 200ms ease;
  background: url(../images/icons.png);
  background-position: -11px -11px;
  cursor: pointer;
  height: 17px;
  position: absolute;
  right: 20px;
  top: 24px;
  transform: rotate(0deg);
  transition: all 200ms ease;
  width: 17px;
}

#initialize-sdk.open #arrow-dropdown {
  -moz-transform: rotate(90deg);
  -ms-transform: rotate(90deg);
  -o-transform: rotate(90deg);
  -webkit-transform: rotate(90deg);
  transform: rotate(90deg);
}

#initialize-sdk.open .code-block {
  height: 110px;
}

#edit-top {
  position: relative;
}

#waterfall-app-settings-button {
  -webkit-appearance: none;
  background: #3c7cea;
  border: 0;
  border-radius: 3px;
  color: #fff;
  font-size: 14px;
  height: 58px;
  padding: 15px;
  position: absolute;
  right: 0;
  text-align: center;
  top: -10px;
  width: 157px;
}

.waterfall-edit-description {
  color: #222;
  margin: 10px auto 0;
  max-width: 800px;
}

#initialize-sdk .copy-paste-code {
  margin-top: 10px;
  text-align: left;
  width: 95%;
  padding: 6px 40px;
  cursor: text;
}

.copy-paste-code {
  background: #fff;
  border-radius: 0;
  color: #6d6d72;
  display: inline-block;
  font-size: 12px;
  font-weight: 400;
  padding: 6px;
  text-align: center;
  width: 295px;
}

.td-waterfall-config {
  width: 250px;
}

#warning-header {
  font-size: 36px;
  color: #ff6666;
}

button.cancel-button, button.confirm-button {
  -webkit-appearance: none;
  background: #666;
  border: 0;
  border-radius: 3px;
  color: #fff;
  font-size: 14px;
  height: 58px;
  text-align: center;
}

button.confirm-button {
  background: #ff6666;
}

.ng-modal-dialog {
  -moz-transform: translate(-50%, -50%);
  -o-transform: translate(-50%, -50%);
  -webkit-transform: translate(-50%, -50%);
  background: #fff;
  border: 1px solid #dddde0;
  color: #333;
  font-size: 13px;
  left: 50%;
  max-height: 90%;
  overflow-y: auto;
  padding: 40px;
  position: fixed;
  text-align: center;
  top: 50%;
  transform: translate(-50%, -50%);
  z-index: 10000;
}

.ng-modal-dialog-content h1 {
  margin: 0 0 10px;
  text-align: center;
  font-family: "Helvetica Neue Ultra Light", sans-serif;
}

#email-modal {
  background: #fff;
  border: 1px solid #dddde0;
  color: #333;
  font-size: 13px;
  left: 50%;
  margin-left: -200px;
  padding: 40px;
  position: fixed;
  text-align: center;
  top: 180px;
  width: 400px;
  z-index: 3000;
}

.close-button {
  background: url(../images/close.png);
  cursor: pointer;
  height: 18px;
  position: absolute;
  right: 18px;
  top: 18px;
  width: 18px;
}

.modal-submit {
  -webkit-appearance: none;
  background: #3c7cea;
  border: 0;
  border-radius: 3px;
  color: #fff;
  font-size: 14px;
  margin-top: 10px;
  padding: 15px;
  text-align: center;
  width: 100%;
}

.ng-modal-overlay {
  background: #fff;
  bottom: 0;
  height: 100%;
  left: 0;
  opacity: 0.9;
  overflow-x: hidden;
  overflow-y: auto;
  position: fixed;
  right: 0;
  top: 0;
  width: 100%;
  z-index: 9999;
}

#email_modal .modal-text {
  margin: 10px auto;
  text-align: center;
  width: 220px;
}

.modal-centered {
  margin: auto;
}

#test-mode-confirmation-modal {
  width: 400px;
}

.modal {
  background: #fff;
  border: 1px solid #dddde0;
  bottom: 0;
  color: #333;
  display: none;
  font-size: 13px;
  left: 50%;
  margin-top: 20px;
  overflow-y: scroll;
  padding: 40px;
  position: fixed;
  text-align: center;
  top: 50%;
  transform: translate(-50%, -50%);
  width: 400px;
  z-index: 3000;
}

.modal-overlay {
  background: #fff;
  bottom: 0;
  display: none;
  left: 0;
  opacity: 0.9;
  position: fixed;
  right: 0;
  top: 0;
  z-index: 2000;
}

.modal-text {
  padding-bottom: 10px;
  text-align: center;
  font-family: "Helvetica Neue Light", Helvetica, sans-serif;
}

.modal-label {
  color: #333;
  display: inline-block;
  text-align: right;
  width: 150px;
}

.modal-inactive {
  -moz-opacity: 0.5;
  background-position: center;
  background-repeat: no-repeat;
  filter: alpha(opacity=50);
  height: 100%;
  left: 0;
  opacity: 0.5;
  position: absolute;
  top: 0;
  width: 100%;
  z-index: 10;
}

<<<<<<< HEAD
=======
.app-modal-message {
    margin-left: -200px;
    margin-top: -65px;
}

.wap-modal-message {
    position: fixed;
    margin-left: -200px;
    margin-top: -65px;
}

>>>>>>> 0257cab1
/*# sourceMappingURL=main.css.map */<|MERGE_RESOLUTION|>--- conflicted
+++ resolved
@@ -649,6 +649,18 @@
   height: 35px;
   background: url(../images/icons.png);
   background-position: -48px -0px;
+}
+
+.browser-not-supported header, .browser-not-supported .sub-header {
+  top: 60px;
+}
+
+.browser-not-supported #left-content {
+  top: 120px;
+}
+
+.browser-not-supported .split-content {
+  margin: 120px 0 0 215px;
 }
 
 footer {
@@ -2074,18 +2086,4 @@
   z-index: 10;
 }
 
-<<<<<<< HEAD
-=======
-.app-modal-message {
-    margin-left: -200px;
-    margin-top: -65px;
-}
-
-.wap-modal-message {
-    position: fixed;
-    margin-left: -200px;
-    margin-top: -65px;
-}
-
->>>>>>> 0257cab1
 /*# sourceMappingURL=main.css.map */