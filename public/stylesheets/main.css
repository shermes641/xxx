@import url(vendor/bootstrap.css);
@import url(vendor/datepicker.css);
@font-face {
  font-family: 'Avenir Book';
  src: url("fonts/Avenir.ttf") format("truetype");
  font-style: normal;
  font-weight: 400;
}
@font-face {
  font-family: 'Avenir Black';
  src: url("fonts/AvenirBlack.ttf") format("truetype");
  font-style: normal;
  font-weight: 400;
}
@font-face {
  font-family: 'Avenir Medium';
  src: url("fonts/AvenirMedium.ttf") format("truetype");
  font-style: normal;
  font-weight: 400;
}
@font-face {
  font-family: 'Avenir Light';
  src: url("fonts/AvenirLight.ttf") format("truetype");
  font-style: normal;
  font-weight: 100;
}
@font-face {
  font-family: 'Avenir Next Ultra Light';
  src: url("fonts/AvenirUltra.ttf") format("truetype");
  font-style: normal;
  font-weight: 200;
}
@font-face {
  font-family: 'Helvetica Neue';
  src: url("fonts/HelveticaNeue.ttf") format("truetype");
  font-style: normal;
  font-weight: 400;
}
@font-face {
  font-family: 'Helvetica Neue Light';
  src: url("fonts/HelveticaNeueLight.ttf") format("truetype");
  font-style: normal;
  font-weight: 400;
}
@font-face {
  font-family: 'Helvetica Neue Ultra Light';
  src: url("fonts/HelveticaNeueUltraLight.ttf") format("truetype");
  font-style: normal;
  font-weight: 400;
}
.split-content {
  background: #fff;
  border: 1px solid #c8c7cc;
  margin: 60px 0 0 220px;
  padding: 40px;
  position: relative;
}

.content {
  background: #fff;
  border: 1px solid #dddde0;
  margin: 70px 20px;
  padding: 20px;
  position: relative;
}

.content-actions {
  position: absolute;
  right: 20px;
  top: 20px;
}

.content-actions a {
  background: #efefef;
  color: #4285f4;
  display: block;
  padding: 10px;
}

.divider {
  height: 2px;
  background: #dddde0;
  width: 25%;
}

.content.dashboard {
  background: none;
  box-shadow: none;
  margin-top: 100px;
}

#dashboard-metrics {
  margin: 0 auto;
  width: 1000px;
}

#analytics-overlay {
  background: #fff;
  bottom: 0;
  left: 0;
  opacity: 0.9;
  overflow-y: auto;
  position: fixed;
  right: 0;
  top: 0;
  z-index: 2002;
}

#analytics-header {
  text-align: center;
  font-size: 36px;
}

.analytics-row.analytics-row-header {
  padding-top: 0px;
}

.analytics-row {
  padding: 20px 0;
}

.analytics-circle {
  width: 180px;
  height: 180px;
  margin: 0 auto;
  background: url(../images/analytics_circles.png);
  text-align: center;
  padding-top: 62px;
  font-weight: bold;
  font-size: 40px;
  -webkit-transition: 1s ease all;
  -o-transition: 1s ease all;
  transition: 1s ease all;
  opacity: 0.5;
  -webkit-transform: scale(0.7);
  -o-transform: scale(0.7);
  transform: scale(0.7);
}

.analytics-circle.loaded {
  -webkit-transform: scale(1);
  -o-transform: scale(1);
  transform: scale(1);
  opacity: 1;
}

.analytics-circle.loaded .analytics-loading {
  display: none;
}

.updating-status {
  color: #ddd;
  font-size: 14px;
}

@keyframes loading {
  0% {
    -webkit-transform: scale(1);
    -o-transform: scale(1);
    transform: scale(1);
  }
  100% {
    -webkit-transform: scale(0.5);
    -o-transform: scale(0.5);
    transform: scale(0.5);
  }
}
@-webkit-keyframes loading {
  0% {
    -webkit-transform: scale(1);
    -o-transform: scale(1);
    transform: scale(1);
  }
  100% {
    -webkit-transform: scale(0.5);
    -o-transform: scale(0.5);
    transform: scale(0.5);
  }
}
.analytics-loading .square-1,
.analytics-loading .square-2,
.analytics-loading .square-3 {
  display: inline-block;
  width: 15px;
  height: 15px;
  background: #666;
  margin: 5px;
  border-radius: 3px;
  -webkit-animation: loading 600ms alternate infinite;
  animation: loading 600ms alternate infinite;
}

.analytics-circle.revenue-by-day .analytics-loading .square-1,
.analytics-circle.revenue-by-day .analytics-loading .square-2,
.analytics-circle.revenue-by-day .analytics-loading .square-3,
.analytics-circle.average-ecpm .analytics-loading .square-1,
.analytics-circle.average-ecpm .analytics-loading .square-2,
.analytics-circle.average-ecpm .analytics-loading .square-3 {
  background: #fff;
}

.analytics-loading .square-2 {
  -webkit-animation-delay: 300ms;
  -o-animation-delay: 300ms;
  animation-delay: 300ms;
}

.analytics-loading .square-3 {
  -webkit-animation-delay: 600ms;
  -o-animation-delay: 600ms;
  animation-delay: 600ms;
}

.chart-loading.analytics-loading {
  width: 75px;
  margin: 0 auto;
  opacity: 0.2;
  -webkit-transform: scale(2);
  transform: scale(2);
  padding-top: 110px;
  height: 250px;
}

.analytics-revenue-table .analytics-loading {
  width: 95px;
  margin: 0 auto;
}

.analytics-circle-border {
  border-right: 1px solid #e3e3e5;
}

.analytics-circle.average-ecpm {
  background-position: 0 0;
  color: #fff;
}

.analytics-circle.fill-rate {
  color: #666;
  background-position: -180px 0;
}

.analytics-circle.revenue-by-day {
  color: #fff;
  background-position: -360px 0;
}

.analytics-circle sup {
  font-size: 24px;
}

.analytics-description {
  margin: 15px 0;
  font-size: 12px;
  color: #666;
  text-align: center;
}
.analytics-description i {
  font-family: "Helvetica Neue Light", Helvetica, sans-serif;
  padding-left: 10px;
}

.analytics-bullet {
  display: inline-block;
  width: 8px;
  height: 8px;
  border-radius: 4px;
  margin-right: 10px;
}
.analytics-bullet.average-ecpm {
  background: #3c7cea;
}
.analytics-bullet.fill-rate {
  background: #ffcc66;
}
.analytics-bullet.revenue-by-day {
  background: #42c187;
}

.analytics-revenue-table {
  width: 100%;
  border: 1px solid #dddde0;
  border-radius: 3px;
  border-collapse: separate;
  /* A css way to get rounded corners to work in tables */
}
.analytics-revenue-table tr th {
  width: 100%;
  background: #f9f9f9;
  padding: 12px;
  border-bottom: 1px solid #dddde0;
  font-size: 12px;
  color: #6d6d72;
  overflow-y: scroll;
}
.analytics-revenue-table tbody {
  height: 300px;
  display: block;
  width: 100%;
  overflow-y: scroll;
}
.analytics-revenue-table tbody tr {
  display: block;
  width: 100%;
}
.analytics-revenue-table tr td {
  display: block;
  width: 100%;
  padding: 12px;
  font-size: 13px;
  border-bottom: 1px solid #dddde0;
  font-family: "Helvetica Neue Light", Helvetica, sans-serif;
}
.analytics-revenue-table tr .metric {
  text-align: right;
  float: right;
  width: 125px;
}
.analytics-revenue-table tr:nth-child(odd) td {
  background: #f9f9f9;
}
.analytics-revenue-table tbody tr td div:first-child {
  text-align: right;
  font-weight: bold;
}
.analytics-revenue-table tr:last-child td:first-child {
  border-bottom-left-radius: 3px;
  border-bottom: 0px;
}
.analytics-revenue-table tr:last-child td:last-child {
  border-bottom-right-radius: 3px;
  border-bottom: 0px;
}

#analytics-messaging {
  margin-bottom: 20px;
}

#export-email {
  margin: 10px 0 5px;
  width: 100%;
}

#csv-email-form h1 {
  color: #3c7cea;
  font-size: 36px;
}
#csv-email-form .modal-text {
  width: 220px;
  margin: 10px auto;
  padding: 0;
}

#ad-providers, #countries {
  margin: 10px 0 20px;
}

.app-form {
  text-align: left;
  width: 678px;
}
.app-form h1 {
  font-size: 36px;
  margin-bottom: 10px;
  margin-top: 0;
  text-align: center;
}
.app-form h3 {
  color: #6d6d72;
  font-size: 14px;
  margin: 10px 0;
  text-align: center;
}
.app-form dl {
  margin-bottom: 20px;
}
.app-form dt {
  font-size: 12px;
  text-align: left;
}
.app-form label {
  font-family: "Helvetica Neue Light", Helvetica, sans-serif;
}
.app-form .switch-field {
  height: 30px;
  margin-bottom: 10px;
}
.app-form .switch-field dt {
  float: left;
  margin-right: 5px;
  margin-top: 7px;
}
.app-form .switch-field dl {
  margin-bottom: 0;
}
.app-form.edit-ad-providers {
  width: 400px;
}
.app-form.edit-ad-providers input[type="text"], .app-form.edit-ad-providers input[type="password"], .app-form.edit-ad-providers input[type="number"], .app-form.edit-ad-providers input[type="email"], .app-form.edit-ad-providers button[type="submit"], .app-form.edit-ad-providers button[type="button"] {
  width: 376px;
}
.app-form.edit-app-form input[type="text"], .app-form.edit-app-form input[type="password"], .app-form.edit-app-form input[type="number"], .app-form.edit-app-form input[type="email"], .app-form.edit-app-form button[type="submit"], .app-form.edit-app-form button[type="button"] {
  margin-bottom: 20px;
  width: 410px;
}

#roundUp-field {
  height: 40px;
}

.left-column {
  float: left;
  margin-top: 10px;
  width: 330px;
}

.right-column {
  float: left;
  margin-left: 18px;
  margin-top: 10px;
  width: 330px;
}

.new-app-page #new-app {
  background: #fff;
  border: 1px solid #dddde0;
  margin: 0 auto 10px;
  padding: 30px;
  width: 740px;
}

#new-app-page-header .modal-text {
  margin-bottom: 30px;
  font-family: "Helvetica Neue Light", Helvetica, sans-serif;
}

.app-form .tip, .switch-checkbox-label {
  color: #333;
  font-size: 11px;
  font-style: italic;
  text-align: left;
}

* {
  margin: 0;
  padding: 0;
}

html {
  height: 100%;
}

body {
  background: #f0eff5;
  color: #222;
  font-family: "Helvetica Neue", Helvetica, sans-serif;
  font-size: 14px;
  height: 100%;
  min-width: 1185px;
}

body.modal-active {
  overflow: hidden;
}

a {
  color: #4285f4;
  text-decoration: none;
}

h1, h2, h3, h4, h5, h6 {
  margin-bottom: 0;
  margin-top: 0;
}

h1 {
  color: #4285f4;
  font-family: "Helvetica Neue Ultra Light", sans-serif;
  font-size: 30px;
  font-weight: 100;
}

h2 {
  font-size: 20px;
  font-weight: 700;
}

input[type="text"],
input[type="password"],
input[type="number"],
input[type="email"],
button[type="submit"],
button[type="button"] {
  -webkit-appearance: none;
  background: #f9f9f9;
  border: 0;
  border-bottom: 1px solid #c8c7cc;
  font-size: 13px;
  height: 35px;
  padding: 5px;
}

button[type="submit"],
button[type="button"] {
  -webkit-appearance: none;
  background: #3c7cea;
  border: 0;
  border-radius: 3px;
  color: #ffffff;
  font-size: 14px;
  height: 58px;
  margin-top: 10px;
  padding: 15px;
  text-align: center;
  width: 100%;
}

.tip {
  color: #555;
}

.center {
  display: block;
  text-align: center;
}

.settings dl {
  margin-bottom: 5px;
  margin-top: 20px;
}

div [class^="col-"] {
  padding-left: 5px;
  padding-right: 5px;
}

#ad-providers,
#countries {
  border-radius: 0;
  height: 41px;
}

.inactive-link {
  cursor: default;
  pointer-events: none;
}

.content-wrapper {
  margin: 0 auto -15px;
}

.push {
  height: 15px;
}

.inactive-input {
  background-color: #CCC !important;
}

hr {
  color: #dddde0;
  margin: 20px auto;
  width: 100px;
}

.registration dt,
.inactive-waterfall,
.inactive-waterfall-content,
.onoffswitch-checkbox,
.hidden-wap-info,
.undisplayed-wap-info,
#new-app-page-header {
  display: none;
}

.flash-message.error,
dd.modal-error {
  color: #E80000;
}

::-webkit-input-placeholder,
:-ms-input-placeholder {
  color: #DEDEDE;
}

:-moz-placeholder,
::-moz-placeholder {
  color: #DEDEDE;
  opacity: 1;
}

.preserve-whitespace {
  white-space: pre;
}

.unselectable {
  display: inline;
  -webkit-user-select: none;
  -moz-user-select: none;
  -ms-user-select: none;
}

#browser-support {
  display: none;
  position: fixed;
  top: 0;
  left: 0;
  right: 0;
  height: 60px;
  font-size: 14px;
  color: #fff;
  padding: 18px;
  border-bottom: 1px solid #fff;
  background: #fb504b;
  text-align: center;
  z-index: 2000;
}
#browser-support a {
  text-decoration: underline;
  color: #fff;
}
#browser-support .warning-icon {
  display: inline-block;
  width: 35px;
  height: 26px;
  margin-bottom: -8px;
  margin-right: 5px;
  background: url(../images/icons.png);
  background-position: -48px -45px;
}
#browser-support #dismiss-browser {
  color: #4285f4;
  cursor: pointer;
  position: absolute;
  top: 10px;
  right: 10px;
  width: 35px;
  height: 35px;
  background: url(../images/icons.png);
  background-position: -48px -0px;
}

.browser-not-supported header, .browser-not-supported .sub-header {
  top: 60px;
}

.browser-not-supported #left-content {
  top: 120px;
}

.browser-not-supported .split-content {
  margin: 120px 0 0 215px;
}

footer {
  color: #999;
  display: inline-block;
  font-size: 11px;
  margin: 20px 0;
  text-align: center;
  width: 100%;
}
footer a {
  color: #999;
}
footer span {
  border-right: 1px solid #ccc;
  display: inline-block;
  margin-right: 10px;
  padding-right: 10px;
}
footer span.last {
  border-right: 0;
  margin-right: 0;
  padding-right: 0;
}
footer .version-info {
  font-style: italic;
}
footer .footer-text-format {
  display: inline-block;
  padding: 0 5px;
}

.registration input[type="text"],
.registration input[type="password"],
.registration input[type="number"],
.registration input[type="email"],
.registration button[type="submit"],
.registration button[type="button"],
.app-form input[type="text"],
.app-form input[type="password"],
.app-form input[type="number"],
.app-form input[type="email"],
.app-form button[type="submit"],
.app-form button[type="button"],
.new-app-page #new-app input {
  width: 100%;
}

#callback-url-label {
  display: inline-block;
  width: 376px;
}

.callback {
  font-size: 10px;
  max-width: 376px;
  text-align: center;
}
.callback pre {
  -webkit-appearance: none;
  background: #f9f9f9;
  border: 0;
  border-bottom: 1px solid #c8c7cc;
  color: #6d6d72;
  padding: 5px;
  text-align: left;
  white-space: pre-wrap;
}

.input-group .form-control {
  height: 100%;
  padding: 10px;
}

#form-errors {
  color: #ff0000;
  font-size: 13px;
  list-style: none;
}

.error input, input.ng-touched.ng-invalid {
  border: 1px solid #ff0000;
  color: #000;
}

.ng-pristine .ng-invalid-required {
  box-shadow: none;
}

dd.error {
  color: #ff0000;
  text-align: left;
}

button:disabled {
  background-color: #d3dcf9;
}

header {
  background: #222222;
  box-shadow: 1px 1px 1px rgba(0, 0, 0, 0.1);
  font-size: 20px;
  font-weight: 700;
  height: 60px;
  left: 0;
  padding: 10px;
  position: fixed;
  right: 0;
  top: 0;
  z-index: 2000;
}
header #logo {
  border-right: 1px solid #000;
  display: block;
  height: 100%;
  left: 0;
  position: absolute;
  top: 0;
  width: 220px;
}
header .actions {
  bottom: 0;
  font-size: 13px;
  font-weight: 400;
  position: absolute;
  right: 0;
  top: 0;
}
header .actions .header-actions {
  border-left: 1px solid #000;
  float: right;
  padding: 20px 22px;
  position: relative;
}
header .actions .header-actions:before {
  border-left: 1px solid #333;
  bottom: 1px;
  content: " ";
  left: 0;
  position: absolute;
  right: 1px;
  top: 1px;
  z-index: -1;
}
header #username-header {
  color: #666;
  cursor: pointer;
}
header .header-actions #username-dropdown {
  background: #efeff4;
  border: 1px solid #dddde0;
  bottom: -63px;
  color: #6d6d72;
  display: none;
  height: 60px;
  left: 0;
  padding: 20px;
  position: absolute;
  width: 100%;
}
header .header-actions #username-dropdown a:hover {
  color: #666;
}
header .actions a {
  color: #666;
  text-decoration: none;
}
header #username-header:hover #username-dropdown {
  display: block;
}
header #username-header:hover,
header .actions a:hover {
  color: #fff;
}

header #logo:before,
.sub-header .menu li:before {
  border-right: 1px solid #333;
  bottom: 1px;
  content: " ";
  left: 1px;
  position: absolute;
  right: -2px;
  top: 1px;
  z-index: -1;
}

.sub-header {
  background: #222;
  height: 60px;
  left: 221px;
  position: fixed;
  top: 0;
  width: 414px;
  z-index: 2001;
}
.sub-header .menu {
  bottom: 0;
  display: block;
  left: 0;
  list-style: none;
  position: absolute;
  top: 0;
}
.sub-header .menu li {
  -webkit-transition: 400ms ease all;
  border-right: 1px solid #000;
  color: #fff;
  float: left;
  font-size: 13px;
  height: 60px;
  margin: 0;
  padding-top: 22px;
  position: relative;
  text-align: center;
  width: 138px;
}
.sub-header .menu li:hover {
  background: #444;
}
.sub-header .menu li.active, .sub-header .menu li.active:hover {
  border-bottom: #3c7cea 5px solid;
}

#left-content {
  left: 0;
  position: absolute;
  top: 60px;
  width: 220px;
}

.left-apps-list {
  padding: 30px 30px 20px 30px;
}
.left-apps-list h2 {
  color: #6d6d72;
  font-size: 13px;
  margin-bottom: 20px;
}
.left-apps-list .reset-filters {
  color: #333333;
  text-decoration: underline;
  font-size: 13px;
  cursor: pointer;
  margin-bottom: 25px;
}
.left-apps-list ul {
  list-style: none;
  font-family: "Helvetica Neue Light", Helvetica, sans-serif;
}
.left-apps-list ul li {
  -webkit-transition: 150ms ease background;
  background: #fff;
  border-bottom: #b4b3b8 1px solid;
  border-radius: 2px;
  cursor: pointer;
  display: block;
  font-size: 13px;
  margin-top: 10px;
  padding: 10px;
  position: relative;
}
.left-apps-list ul li:hover {
  background: #ccc;
}
.left-apps-list ul li.active {
  background: #3c7cea;
  color: #fff;
}
.left-apps-list ul li.active.removable {
  white-space: pre;
  overflow: hidden;
  text-overflow: ellipsis;
  padding-right: 12px;
}
.left-apps-list ul li.active.removable:before {
  background: url(../images/icons.png);
  background-position: -16px -55px;
  content: "";
  height: 10px;
  position: absolute;
  right: 10px;
  top: 11px;
  width: 10px;
}
.left-apps-list ul li.add {
  color: #3c7cea;
}
.left-apps-list ul li.add:hover {
  background: #fff;
}
.left-apps-list ul li.add:before {
  background: url(../images/icons.png);
  background-position: -14px -94px;
  content: "";
  height: 12px;
  position: absolute;
  right: 10px;
  top: 12px;
  width: 12px;
  pointer-events: none;
}
.left-apps-list ul li.arrowdown {
  padding: 0;
  width: 160px;
  background: #fff;
}
.left-apps-list ul li.arrowdown input.form-control {
  cursor: pointer;
}
.left-apps-list ul li.arrowdown:before {
  background: url(../images/icons.png);
  background-position: -14px -121px;
  content: "";
  height: 12px;
  position: absolute;
  right: 10px;
  top: 12px;
  width: 12px;
}
.left-apps-list ul li input.form-control {
  display: block;
  float: none;
  border-bottom: 0;
  background: none;
  text-align: left;
}
.left-apps-list ul a li {
  color: #000;
}

.app-list ul.full-list li {
  border: 1px solid #eee;
  margin: 20px 0 0;
  padding: 10px;
  position: relative;
}

.app-list ul.full-list li .actions {
  position: absolute;
  right: 21px;
  top: 15px;
}

.app-list ul.full-list li .actions a {
  color: #4285f4;
  display: inline-block;
  font-size: 14px;
  font-weight: 400;
  margin-left: 20px;
  text-decoration: none;
}

#waterfall-controller .left-apps-list ul li {
  overflow: hidden;
  text-overflow: ellipsis;
  padding-right: 25px;
}
#waterfall-controller .left-apps-list ul li .settings-icon {
  background: url(../images/icons.png);
  background-position: -95px -40px;
  height: 15px;
  position: absolute;
  right: 10px;
  top: 12px;
  width: 15px;
}
#waterfall-controller .left-apps-list ul li.active .settings-icon {
  background-position: -95px -57px;
}

#analytics-controller .left-apps-list {
  border-bottom: 1px solid #c8c7cc;
}

.left-apps-list .dropdown-menu {
  position: absolute;
  top: 35px;
  left: 0;
  right: 0;
  z-index: 100;
  border-top: #e0e0e9 1px solid;
  border-bottom: #c8c7cc 1px solid;
  padding: 0;
  margin: 0;
  border: 0;
}

.left-apps-list .dropdown-menu li {
  margin-top: 0;
  background: #fff;
  border-radius: 0;
  padding: 8px 10px;
  border-bottom: #e0e0e9 1px solid;
}

.left-apps-list .dropdown-menu li:hover {
  background: #3c7cea;
  color: #fff;
}

.left-apps-list .dropdown-menu > .active > a, .left-apps-list .dropdown-menu > .active > a:hover, .left-apps-list .dropdown-menu > .active > a:focus {
  background: none;
  color: #fff;
}

.left-apps-list .dropdown-menu > li > a {
  display: block;
  padding: 0;
  clear: both;
  font-weight: normal;
  line-height: normal;
  color: #222;
  white-space: pre;
  overflow: hidden;
  text-overflow: ellipsis;
  padding-right: 12px;
}

.left-apps-list .dropdown-menu li:hover:before, .left-apps-list .dropdown-menu li.active:before {
  background: url(../images/icons.png);
  background-position: -15px -149px;
  content: "";
  height: 12px;
  position: absolute;
  right: 10px;
  top: 11px;
  width: 12px;
}

.left-apps-list .add .dropdown-filter {
  color: #8e8e93;
  display: none;
  padding-left: 10px;
}

.left-apps-list .add.open {
  padding: 0;
}

.left-apps-list .add.open .dropdown {
  display: block;
}

.left-apps-list .add.open .dropdown-filter {
  display: block;
}

.left-apps-list .add.open .dropdown-label {
  display: none;
}

#create-new-app, #export-as-csv {
  -webkit-transition: 150ms ease all;
  -webkit-appearance: none;
  border: 0;
  background: #f0eff5;
  color: #6e6d72;
  font-size: 12px;
  margin: 0 30px;
  text-align: center;
  width: 160px;
  cursor: pointer;
  vertical-align: middle;
}
#create-new-app:hover, #export-as-csv:hover {
  color: #000;
}
#create-new-app .icon, #export-as-csv .icon {
  display: inline-block;
  margin-right: 5px;
  background: url(../images/icons.png);
  background-position: -94px -81px;
  height: 22px;
  width: 22px;
  vertical-align: middle;
}

#export-as-csv {
  margin-top: 30px;
}
#export-as-csv .icon {
  display: inline-block;
  margin-right: 5px;
  background: url(../images/icons.png);
  background-position: -120px -80px;
  height: 25px;
  width: 27px;
  vertical-align: middle;
}

#apps-list {
  background: #444;
  cursor: pointer;
  position: relative;
}

#apps-list:hover {
  background: #4285f4;
}

#apps-list-menu {
  background: #444;
  display: none;
  position: absolute;
  top: 50px;
}

#apps-list-menu li {
  display: block;
  float: none;
}

#apps-list-menu li:hover {
  background: #222;
}

#apps-list:hover #apps-list-menu, .inactive .inactive-waterfall-content, .app-form.edit-ad-providers label {
  display: block;
}

#apps-list-menu a, .content a:hover, .content a:focus, .left-apps-list ul a {
  text-decoration: none;
}

.content.settings, .app-list {
  margin-top: 120px;
}

.app-list ul.full-list, .waterfall ul {
  list-style: none;
  width: 100%;
  margin-bottom: 0;
}

.input-group {
  display: block;
}

.welcome-screen {
  margin: 70px auto;
  width: 600px;
}
.welcome-screen h1 {
  text-align: center;
}
.welcome-screen a {
  background: #4285f4;
  color: #fff;
  display: block;
  font-size: 16px;
  font-weight: 400;
  margin-top: 20px;
  padding: 10px;
  text-align: center;
}

#flash {
  cursor: pointer;
  display: inline-block;
}

#login-message {
  margin-left: -200px;
  margin-top: -88px;
}

#analytics-message {
  margin-top: -28px;
}

.flash-message {
  background: #ff9;
  border: 2px solid #cc9;
  border-radius: 1px;
  color: #993;
  display: none;
  left: 50%;
  margin-left: -200px;
  padding: 5px;
  position: fixed;
  text-align: center;
  top: 0;
  width: 400px;
  z-index: 2001;
  margin-top: 30px;
  padding: 14px;
}

.flash-message.success {
  color: #4285f4;
}

#full-system-message {
  background: #ff9;
  border: 2px solid #cc9;
  border-radius: 1px;
  color: #993;
  left: 0;
  margin: 70px 10px 10px;
  padding: 20px;
  text-align: center;
}

.full-success-message, .full-error-message {
  background: #ffff99;
  border: 2px solid #cccc99;
  border-radius: 1px;
  color: #999933;
  left: 50%;
  padding: 14px;
  text-align: center;
  position: fixed;
  width: 400px;
  margin-top: -50px;
  margin-left: -90px;
  z-index: 4000;
  font-family: "Helvetica Neue Light", Helvetica, sans-serif;
}

.full-error-message {
  background: #ff9999;
  border: 2px solid #ff6666;
  color: #fff;
}

.full-static-message {
  background: #ff9999;
  border: 2px solid #ff6666;
  border-radius: 1px;
  color: #fff;
  left: 0;
  padding: 14px;
  text-align: center;
  font-family: "Helvetica Neue Light", Helvetica, sans-serif;
  margin-bottom: 20px;
  animation: splash 500ms normal forwards ease-in-out;
}

.system-message {
  margin-top: 100px;
}

#new-app-message {
  margin-left: -200px;
  margin-top: -67px;
}

#registration-link {
  margin: 0 auto;
  padding-top: 20px;
  text-align: center;
  width: 400px;
  font-family: "Helvetica Neue Light", Helvetica, sans-serif;
}

.registration {
  margin: 120px auto 0;
  padding: 40px;
  text-align: center;
  width: 400px;
}
.registration h3 {
  margin-top: 20px;
}
.registration ul {
  padding-left: 25px;
  padding-top: 10px;
}
.registration dl {
  margin-bottom: 10px;
  margin-top: 10px;
}
.registration .modal-text {
  margin: 20px auto;
  width: 220px;
  padding: 0;
}
.registration input[type="checkbox"] {
  float: left;
  margin: 10px 5px 10px 0;
}
.registration h2 {
  font-size: 30px;
  padding: 20px;
  text-align: center;
}

#termsContainer {
  color: #666;
  height: 300px;
  margin-top: 20px;
  overflow: scroll;
  text-align: left;
}

span#viewTerms:hover {
  text-decoration: underline;
}

.clickable {
  color: #4285f4;
  cursor: pointer;
  font-weight: 700;
}

.unclickable {
  pointer-events: none;
}

.checkbox-label {
  font-size: 11px;
  margin-top: 20px;
  max-width: 400px;
  text-align: left;
}
.checkbox-label label {
  font-family: "Helvetica Neue Light", Helvetica, sans-serif;
}

.tooltip {
  background: #6d6d72;
  border-radius: 10px;
  color: #fff;
  cursor: pointer;
  display: inline-block;
  height: 20px;
  opacity: 100;
  padding-top: 2px;
  position: relative;
  text-align: center;
  width: 20px;
  z-index: auto;
}
.tooltip:before {
  border: solid;
  border-color: #000 transparent;
  border-width: 0 6px 6px;
  content: "";
  left: 22%;
  position: absolute;
  top: 23px;
  z-index: 1300;
  visibility: hidden;
  opacity: 0;
  transition: all linear 0.2s;
  -webkit-transition: all linear 0.2s;
}
.tooltip:hover:before {
  opacity: 1;
  visibility: visible;
}

.ngtooltip {
  opacity: 1;
  background: #000;
  color: #fff;
  padding: 5px 5px;
  position: absolute;
  left: -190px;
  top: 29px;
  width: 220px;
  z-index: 1200;
  text-align: left;
}
.ngtooltip.ng-hide {
  transition: all linear 0.5s;
  -webkit-transition: all linear 0.5s;
  display: block !important;
  visibility: hidden;
  opacity: 0;
}

.waterfall-list h1 {
  font-size: 36px;
  text-align: left;
  text-overflow: ellipsis;
  overflow: hidden;
}
.waterfall-list.waterfall-sort {
  min-height: 50px;
}

#waterfall-sub-header {
  background: #f0eff5;
  color: #6d6d72;
  height: 60px;
  margin-top: 20px;
  padding: 15px;
  font-family: "Helvetica Neue Light", Helvetica, sans-serif;
  border: 1px solid #c8c7cc;
}
#waterfall-sub-header .waterfall-buttons {
  position: relative;
  float: right;
  height: 31px;
  padding-right: 10px;
  border-left: 1px solid #dddde0;
  padding-left: 10px;
}
#waterfall-sub-header .waterfall-buttons .onoffswitch {
  margin-left: 9px;
}
#waterfall-sub-header .waterfall-buttons.first {
  border-left: 0px;
}
#waterfall-sub-header .waterfall-buttons.disabled .button-overlay {
  position: absolute;
  top: 0;
  right: 0;
  left: 0;
  bottom: 0;
  background: #efeff4;
  opacity: 0.8;
  z-index: 1000;
}
#waterfall-sub-header .waterfall-buttons .pause {
  background: url(../images/icons.png);
  background-position: -50px -81px;
  cursor: pointer;
  width: 32px;
  height: 32px;
  float: right;
  margin-left: 10px;
}
#waterfall-sub-header .waterfall-buttons .pause.play {
  background-position: -50px -122px;
}
#waterfall-sub-header .waterfall-status {
  position: relative;
  float: left;
  height: 31px;
  padding-right: 10px;
  padding-left: 10px;
}
#waterfall-sub-header .waterfall-status .waterfall-status-container {
  position: relative;
  border-radius: 15px;
  width: 150px;
  height: 30px;
  padding-top: 4px;
  float: right;
  margin-left: 10px;
  text-align: center;
  background: #6e6d72;
  box-shadow: inset 1px 2px 2px 1px rgba(0, 0, 0, 0.25);
}
#waterfall-sub-header .waterfall-status .waterfall-status-container span {
  position: relative;
  color: #fff;
  font-size: 11px;
  margin: 0 10px;
  z-index: 10;
  cursor: pointer;
}
#waterfall-sub-header .waterfall-status .waterfall-status-container #status-toggle {
  border-radius: 12px;
  height: 24px;
  width: 50px;
  background: #3c7cea;
  position: absolute;
  top: 3px;
  left: 3px;
  z-index: 0;
  -webkit-transition: 200ms ease all;
  box-shadow: 1px 2px 2px 1px rgba(0, 0, 0, 0.25);
}
#waterfall-sub-header .waterfall-status .waterfall-status-container #status-toggle.live {
  background: #6cd28b;
  left: 45px;
}
#waterfall-sub-header .waterfall-status .waterfall-status-container #status-toggle.paused {
  background: #989898;
  left: 90px;
  width: 56px;
}
#waterfall-sub-header .text-label {
  font-family: "Helvetica Neue", Helvetica, sans-serif;
  color: #6d6d72;
  font-size: 12px;
  margin-top: 7px;
  margin-left: 5px;
}
#waterfall-sub-header .app-token {
  float: left;
  width: 375px;
}

@keyframes splash {
  from {
    opacity: 0.2;
    transform: scale(1, 1);
  }
  50% {
    opacity: 1;
    transform: scale(1, 1);
  }
  to {
    transform: scale(1, 1);
  }
}
.waterfall ul li {
  background: #fff;
  border: 1px solid #c8c7cc;
  height: 80px;
  margin: 30px 0 0 0;
  padding: 20px;
  position: relative;
  animation: splash 500ms normal forwards ease-in-out;
}
.waterfall ul li button {
  position: relative;
  background: #6cd28b;
  float: right;
  margin: 0 0 0 10px;
  width: 120px;
  height: 40px;
  padding: 10px;
  overflow: hidden;
  cursor: pointer;
  font-family: "Helvetica Neue", Helvetica, sans-serif;
}
.waterfall ul li button.active:hover .deactivate {
  left: 0;
}
.waterfall ul li button.inactive:hover .activate {
  right: 0;
}
.waterfall ul li button.loading.active:hover .deactivate {
  left: 100%;
}
.waterfall ul li button.loading.inactive:hover .activate {
  right: 100%;
}
.waterfall ul li button.active {
  border-bottom: 1px solid #319443;
}
.waterfall ul li button.active .icon {
  display: inline-block;
  margin-right: 5px;
  background: url(../images/icons.png);
  background-position: -94px -109px;
  height: 20px;
  width: 20px;
  vertical-align: middle;
}
.waterfall ul li button.inactive {
  background: #383838;
  border-bottom: 1px solid #000000;
}
.waterfall ul li button.inactive .icon {
  display: inline-block;
  margin-right: 5px;
  background: url(../images/icons.png);
  background-position: -94px -138px;
  height: 20px;
  width: 20px;
  vertical-align: middle;
}
.waterfall ul li button label {
  margin: 0 0 2px 0;
  font-weight: normal;
  vertical-align: middle;
}
.waterfall ul li button .deactivate {
  position: absolute;
  top: 0;
  left: 100%;
  padding: 10px;
  background: #e37070;
  height: 100%;
  width: 100%;
  -webkit-transition: 250ms ease all;
  transition: 250ms ease all;
}
.waterfall ul li button .activate {
  position: absolute;
  top: 0;
  right: 100%;
  padding: 10px;
  background: #3c7cea;
  height: 100%;
  width: 100%;
  -webkit-transition: 300ms ease all;
  transition: 250ms ease all;
}
.waterfall ul li div.configure {
  cursor: pointer;
  width: 22px;
  height: 21px;
  margin-top: 8px;
  margin-right: 10px;
  background: url(../images/icons.png);
  background-position: -90px -5px;
  float: right;
}
.waterfall ul li .waterfall-app-info {
  float: left;
  margin-left: 60px;
  font-family: "Helvetica Neue Light", Helvetica, sans-serif;
}
.waterfall ul li .waterfall-app-info h3 {
  font-family: "Helvetica Neue", Helvetica, sans-serif;
  color: #000;
  font-size: 18px;
}
.waterfall ul li b {
  font-size: 12px;
  font-weight: 700;
}
.waterfall ul li .actions {
  color: #4285f4;
  cursor: pointer;
  font-size: 14px;
  font-weight: 400;
  min-height: 90px;
  position: absolute;
  right: 21px;
  top: 21px;
}

.ui-sortable-disabled .waterfall-drag-1,
.ui-sortable-disabled .waterfall-drag-2,
.ui-sortable-disabled .waterfall-drag-3 {
  background: #efefef;
}

.ui-sortable-disabled .waterfall-drag {
  cursor: auto;
}

.waterfall-drag {
  cursor: row-resize;
  height: 30px;
  left: 30px;
  position: absolute;
  top: 30px;
  width: 26px;
}

.waterfall-drag-1 {
  background: #dddde0;
  height: 2px;
}

.waterfall-drag-2,
.waterfall-drag-3 {
  background: #dddde0;
  height: 2px;
  margin-top: 6px;
}

<<<<<<< HEAD
.waterfall ul li.below-reward-threshold {
    border: 2px solid #ff6666;
}

.waterfall ul li .below-reward-threshold-message {
    display: inline-block;
    width: 380px;
    color: #ff0000;
    text-align: right;
    font-size: 13px;
}

.flash-message.error,dd.modal-error
{
    color:#E80000;
=======
.inactive .inactive-waterfall {
  background: #fff;
  bottom: 0;
  display: block;
  left: 0;
  opacity: 0.8;
  position: absolute;
  right: 0;
  top: 0;
>>>>>>> b22daf72
}

.inactive-button {
  width: 100px;
}

button.inactive {
  background-color: #d3dcf9;
}

.onoffswitch {
  -moz-user-select: none;
  -ms-user-select: none;
  -webkit-user-select: none;
  float: right;
  position: relative;
  width: 50px;
}

.onoffswitch-label {
  border-radius: 15px;
  cursor: pointer;
  display: block;
  overflow: hidden;
  box-shadow: inset 0px 0px 3px 2px rgba(0, 0, 0, 0.25);
}

.onoffswitch-inner {
  -moz-transition: margin .3s ease-in;
  -o-transition: margin .3s ease-in;
  -webkit-transition: margin .3s ease-in;
  display: block;
  margin-left: -100%;
  transition: margin .3s ease-in;
  width: 200%;
}

.onoffswitch-inner:before,
.onoffswitch-inner:after {
  -moz-box-sizing: border-box;
  -webkit-box-sizing: border-box;
  box-sizing: border-box;
  color: #FFF;
  display: block;
  float: left;
  font-size: 14px;
  font-weight: 700;
  height: 30px;
  line-height: 30px;
  padding: 0;
  width: 50%;
}

.onoffswitch-inner:before {
  background-color: #3c7cea;
  color: #FFF;
  content: "";
  padding-left: 10px;
}

.onoffswitch-inner:after {
  background-color: #6e6d72;
  color: #999;
  content: "";
  padding-right: 10px;
  text-align: right;
}

.onoffswitch-switch {
  -moz-transition: all .3s ease-in;
  -o-transition: all .3s ease-in;
  -webkit-transition: all .3s ease-in;
  background: #FFF;
  border-radius: 15px;
  bottom: 0;
  display: block;
  height: 24px;
  margin: 3px;
  position: absolute;
  right: 20px;
  top: 0;
  transition: all .3s ease-in;
  width: 24px;
  box-shadow: 0px 0px 3px 2px rgba(0, 0, 0, 0.25);
}

.onoffswitch-checkbox:checked + .onoffswitch-label .onoffswitch-inner {
  margin-left: 0;
}

.onoffswitch-checkbox:checked + .onoffswitch-label .onoffswitch-switch {
  right: 0;
}

.onoff-field {
  overflow: hidden;
}

.switch-left {
  float: left;
}

#initialize-sdk {
  background: #dce3fa;
  border: 2px solid #b9c7f5;
  color: #3c7cea;
  font-family: "Helvetica Neue", Helvetica, sans-serif;
  margin-top: 30px;
  font-size: 14px;
  padding: 22px;
  position: relative;
  text-align: center;
  cursor: pointer;
  animation: splash 500ms normal forwards ease-in-out;
}

#initialize-sdk .code-block {
  -moz-transition: all 600ms ease;
  -ms-transition: all 600ms ease;
  -o-transition: all 600ms ease;
  -webkit-transition: all 600ms ease;
  height: 0;
  overflow: hidden;
  transition: all 600ms ease;
}

#arrow-dropdown {
  -moz-transform: rotate(0deg);
  -moz-transition: all 200ms ease;
  -ms-transform: rotate(0deg);
  -ms-transition: all 200ms ease;
  -o-transform: rotate(0deg);
  -o-transition: all 200ms ease;
  -webkit-transform: rotate(0deg);
  -webkit-transition: all 200ms ease;
  background: url(../images/icons.png);
  background-position: -11px -11px;
  cursor: pointer;
  height: 17px;
  position: absolute;
  right: 20px;
  top: 24px;
  transform: rotate(0deg);
  transition: all 200ms ease;
  width: 17px;
}

#initialize-sdk.open #arrow-dropdown {
  -moz-transform: rotate(90deg);
  -ms-transform: rotate(90deg);
  -o-transform: rotate(90deg);
  -webkit-transform: rotate(90deg);
  transform: rotate(90deg);
}

#initialize-sdk.open .code-block {
  height: 110px;
}

#edit-top {
  position: relative;
}

#waterfall-app-settings-button {
  -webkit-appearance: none;
  background: #3c7cea;
  border: 0;
  border-radius: 3px;
  color: #fff;
  font-size: 14px;
  height: 58px;
  padding: 15px;
  position: absolute;
  right: 0;
  text-align: center;
  top: -10px;
  width: 157px;
}

.waterfall-edit-description {
  color: #222;
  margin: 10px auto 0;
  max-width: 800px;
}

#initialize-sdk .copy-paste-code {
  margin-top: 10px;
  text-align: left;
  width: 95%;
  padding: 6px 40px;
  cursor: text;
}

.copy-paste-code {
  background: #fff;
  border-radius: 0;
  color: #6d6d72;
  display: inline-block;
  font-size: 12px;
  font-weight: 400;
  padding: 6px;
  text-align: center;
  width: 295px;
}

.td-waterfall-config {
  width: 250px;
}

#warning-header {
  font-size: 36px;
  color: #ff6666;
}

button.cancel-button, button.confirm-button {
  -webkit-appearance: none;
  background: #666;
  border: 0;
  border-radius: 3px;
  color: #fff;
  font-size: 14px;
  height: 58px;
  text-align: center;
}

button.confirm-button {
  background: #ff6666;
}

.ng-modal-dialog {
  -moz-transform: translate(-50%, -50%);
  -o-transform: translate(-50%, -50%);
  -webkit-transform: translate(-50%, -50%);
  background: #fff;
  border: 1px solid #dddde0;
  color: #333;
  font-size: 13px;
  left: 50%;
  max-height: 90%;
  overflow-y: auto;
  padding: 40px;
  position: fixed;
  text-align: center;
  top: 50%;
  transform: translate(-50%, -50%);
  z-index: 10000;
}

.ng-modal-dialog-content h1 {
  margin: 0 0 10px;
  text-align: center;
  font-family: "Helvetica Neue Ultra Light", sans-serif;
}

#email-modal {
  background: #fff;
  border: 1px solid #dddde0;
  color: #333;
  font-size: 13px;
  left: 50%;
  margin-left: -200px;
  padding: 40px;
  position: fixed;
  text-align: center;
  top: 180px;
  width: 400px;
  z-index: 3000;
}

.close-button {
  background: url(../images/close.png);
  cursor: pointer;
  height: 18px;
  position: absolute;
  right: 18px;
  top: 18px;
  width: 18px;
}

.modal-submit {
  -webkit-appearance: none;
  background: #3c7cea;
  border: 0;
  border-radius: 3px;
  color: #fff;
  font-size: 14px;
  margin-top: 10px;
  padding: 15px;
  text-align: center;
  width: 100%;
}

.ng-modal-overlay {
  background: #fff;
  bottom: 0;
  height: 100%;
  left: 0;
  opacity: 0.9;
  overflow-x: hidden;
  overflow-y: auto;
  position: fixed;
  right: 0;
  top: 0;
  width: 100%;
  z-index: 9999;
}

#email_modal .modal-text {
  margin: 10px auto;
  text-align: center;
  width: 220px;
}

.modal-centered {
  margin: auto;
}

#test-mode-confirmation-modal {
  width: 400px;
}

.modal {
  background: #fff;
  border: 1px solid #dddde0;
  bottom: 0;
  color: #333;
  display: none;
  font-size: 13px;
  left: 50%;
  margin-top: 20px;
  overflow-y: scroll;
  padding: 40px;
  position: fixed;
  text-align: center;
  top: 50%;
  transform: translate(-50%, -50%);
  width: 400px;
  z-index: 3000;
}

.modal-overlay {
  background: #fff;
  bottom: 0;
  display: none;
  left: 0;
  opacity: 0.9;
  position: fixed;
  right: 0;
  top: 0;
  z-index: 2000;
}

.modal-text {
  padding-bottom: 10px;
  text-align: center;
  font-family: "Helvetica Neue Light", Helvetica, sans-serif;
}

.modal-label {
  color: #333;
  display: inline-block;
  text-align: right;
  width: 150px;
}

.modal-inactive {
  -moz-opacity: 0.5;
  background-position: center;
  background-repeat: no-repeat;
  filter: alpha(opacity=50);
  height: 100%;
  left: 0;
  opacity: 0.5;
  position: absolute;
  top: 0;
  width: 100%;
  z-index: 10;
}

.app-modal-message {
  margin-left: -200px;
  margin-top: -65px;
}

.wap-modal-message {
  position: fixed;
  margin-left: -200px;
  margin-top: -65px;
}

/*# sourceMappingURL=main.css.map */<|MERGE_RESOLUTION|>--- conflicted
+++ resolved
@@ -1702,23 +1702,6 @@
   margin-top: 6px;
 }
 
-<<<<<<< HEAD
-.waterfall ul li.below-reward-threshold {
-    border: 2px solid #ff6666;
-}
-
-.waterfall ul li .below-reward-threshold-message {
-    display: inline-block;
-    width: 380px;
-    color: #ff0000;
-    text-align: right;
-    font-size: 13px;
-}
-
-.flash-message.error,dd.modal-error
-{
-    color:#E80000;
-=======
 .inactive .inactive-waterfall {
   background: #fff;
   bottom: 0;
@@ -1728,7 +1711,6 @@
   position: absolute;
   right: 0;
   top: 0;
->>>>>>> b22daf72
 }
 
 .inactive-button {
