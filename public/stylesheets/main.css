@import url('fonts.css');

* {
	margin: 0;
	padding: 0;
}

body {
	background: #efefef;
	font-size: 14px;
	font-family: "Avenir Book", "Helvetica", sans-serif;
	font-weight: 400;
	color: #222;
}

a {
	color: #4285f4;
	text-decoration: none;
}

h1 {
	font-size: 30px;
	font-family: "Avenir Next Ultra Light", "Arial", sans-serif;
	font-weight: 400;
	
	color: #4285f4;
}

h2 {
	font-size: 20px;
	font-family: "Avenir Black", "Arial", sans-serif;
	font-weight: 400;
}

input[type="text"], input[type="password"], button[type="submit"] {
	padding: 10px;
	border: 1px solid #eee;
	-webkit-appearance: none;

	font-size: 20px;
	font-family: "Avenir Book", "Helvetica", sans-serif;
}

button[type="submit"] {
	background: #4285f4;
	color: #fff;

	font-size: 20px;
	font-family: "Avenir Book", "Helvetica", sans-serif;
	font-weight: 400;
	margin-top: 20px;
}

header {
	position: fixed;
	top: 0;
	right: 0;
	left: 0;

	height: 70px;
	background: #fff;
	padding: 20px;

	font-size: 20px;
	font-family: "Avenir Black", "Arial", sans-serif;
	font-weight: 400;
	box-shadow: 1px 1px 1px rgba(0,0,0,.1);
    z-index: 100;
}

header .user_info {
	position: absolute;
	top: 0px;
	right: 0px;
	bottom: 0px;

	width: 150px;
	padding: 22px 22px 0 22px;

	background: #F8F8F8;
	font-size: 20px;
	font-family: "Avenir Book", "Helvetica", sans-serif;
	font-weight: 400;
	text-align: center;
}

header .actions {
	position: absolute;
	top: 0px;
	right: 200px;
	bottom: 0px;
	padding: 22px 22px 0 22px;

	font-size: 20px;
	font-family: "Avenir Next Ultra Light", "Arial", sans-serif;
	font-weight: 400;
}

header .actions a {
    padding-left: 20px;
}

.sub_header {
	position: fixed;
	top: 70px;
	right: 0;
	left: 0;

	height: 50px;

	background: #222;
    box-shadow: 1px 2px 2px rgba(0,0,0,.2);
    z-index: 100;
}

.sub_header .menu {
	display: block;
	position: absolute;
	top: 0;
	left: 50%;
	bottom: 0;

	width: 600px;
	margin-left: -300px;

	list-style: none;
}

.sub_header .menu li {
	margin: 0;
	float: left;
	width: 200px;
	padding-top: 16px;
	height: 50px;

	-webkit-transition: 400ms ease all;

	font-family: "Avenir Black", "Arial",sans-serif;
	font-size: 14px;
	font-weight: 400;
	color: #fff;
	text-align: center
}

.sub_header .menu li.active {
	background: #4285f4;
}

.sub_header .menu li.active:hover {
	background: #689ef8;
}

.sub_header .menu li:hover {
	background: #444;
}

.content {
    position: relative;
	margin: 100px auto;
	padding: 20px;

	background: #fff;
	box-shadow: 1px 1px 1px rgba(0,0,0,.1);
}

.content_actions {
    position: absolute;
    top: 20px;
    right: 20px;
}

.content_actions a {
    display: block;
    padding: 10px;

    color: #4285f4;
    background: #efefef;
}

.registration {
	width: 600px;
}

.registration input[type="text"], .registration input[type="password"], .registration button[type="submit"] {
	width: 560px;
}

.registration dl {
	margin-top: 20px;
}

.settings dl {
    margin-top: 20px;
}

.registration input[type="checkbox"] {
	margin: 10px;
	display: block;
}

.registration h2 {
	text-align: center;
	padding: 20px;
	font-size: 30px;
}

.app_list ul.full_list  {
	list-style: none;
	width: 100%;
}

.app_list ul.full_list li {
	position: relative;
	margin: 0;
	padding: 10px;
	border: 1px solid #eee;
	margin-top: 10px;
}

.app_list ul.full_list li .actions {
	position: absolute;
	top: 21px;
	right: 21px;
}


.app_list ul.full_list li .actions a {
	color: #4285f4;

	font-size: 14px;
	font-family: "Avenir Book", "Helvetica", sans-serif;
	font-weight: 400;
	text-decoration: none;
}

.content.dashboard {
    background: none;
}

#dashboard_metrics {
    width: 1000px;
    margin: 0 auto;
}
.dashboard .dashboard_box {
    float: left;
    width: 460px;
    padding: 20px 20px 0 20px;
    text-align: center;
}

.dashboard .dashboard_numbers {
    color: #4285f4;

    font-size: 40px;
    font-family: "Avenir Book", "Helvetica", sans-serif;
    font-weight: 400;
}

.dashboard .table_title {
    padding: 20px 0;
}

.dashboard .google-visualization-table-td {
    padding: 10px;
    font-family: "Avenir Book", "Helvetica", sans-serif;
}

.dashboard .google-visualization-table-tr-head .google-visualization-table-th-webkit.gradient {
    padding: 10px;
    background: #eee;
    font-family: "Avenir Black", "Arial", sans-serif;
    text-align: left;
}

#prev_app {
    margin-top: 20px;
    position: absolute;
    top: 0px;
    left: 20px;
    color: #4285f4;
    background: #fff;
    padding: 10px;
    cursor: pointer;
}

#next_app {
    margin-top: 20px;
    position: absolute;
    top: 0px;
    right: 20px;
    color: #4285f4;
    background: #fff;
    padding: 10px;
    cursor: pointer;
}

.inactive {
    background-color: #CCCCCC;
}

.waterfall-sort {
    min-height: 50px;
}

.waterfall ul {
	list-style: none;
	width: 100%;
}

.waterfall ul li {
	position: relative;
	margin: 0;
	padding: 10px;
	border: 1px solid #eee;
	margin-top: 10px;
}

.waterfall ul li b {
	font-size: 12px;
	font-family: "Avenir Black", "Arial", sans-serif;
	font-weight: 400;
}

.waterfall ul li .actions {
	position: absolute;
	top: 21px;
	right: 21px;
	color: #4285f4;

	font-size: 14px;
	font-family: "Avenir Book", "Helvetica", sans-serif;
	font-weight: 400;
	cursor: pointer;
}

<<<<<<< HEAD
.navbar-inverse {
    background-color: #3d4a57;
    border-color: #333;
}
.navbar-inverse .navbar-nav > li > a,
.navbar a.navbar-brand {
    color: #fbfbfb;
}

div [class^="col-"] {
    padding-left: 5px;
    padding-right: 5px;
}

.chart-wrapper {
    background: #fff;
    border: 1px solid #e2e2e2;
    margin-bottom: 10px;
}
.chart-wrapper .chart-title {
    border-bottom: 1px solid #d7d7d7;
    font-family: "Avenir Black", "Helvetica", sans-serif;
    color: #555;
    font-size: 15px;
    font-weight: 500;
    padding: 8px 10px 5px;
}

.chart-wrapper .chart-stage {
    min-height: 150px;
    padding: 5px 10px;
}

.chart-wrapper .chart-notes {
    background: #fbfbfb;
    border-top: 1px solid #e2e2e2;
    color: #808080;
    font-size: 12px;
    padding: 8px 10px 5px;
}

.waterfall-ad-provider-configure {
=======
.tooltip {
>>>>>>> 2055e473
    display: inline;
    position: relative;
}

<<<<<<< HEAD
#datepicker, #ad_providers, #countries {
    margin: 10px 0 20px 0;
}

.keen-loading {
    margin-top: -140px;
    margin-bottom: -120px;
    display: none;
}

#ad_providers, #countries {
    border-radius: 0;
    height: 41px;
}

.input-group .form-control {
    padding: 20px;
}

.waterfall-ad-provider-configure:hover:after {
=======
.tooltip:hover:after {
>>>>>>> 2055e473
    background: #333;
    background: rgba(0,0,0,.8);
    border-radius: 5px;
    bottom: 26px;
    color: #fff;
    content: attr(title);
    left: 20%;
    padding: 5px 15px;
    position: absolute;
    z-index: 98;
    width: 220px;
}

.tooltip:hover:before {
    border: solid;
    border-color: #333 transparent;
    border-width: 6px 6px 0 6px;
    bottom: 20px;
    content: "";
    left: 50%;
    position: absolute;
    z-index: 99;
}

.modal {
    position: fixed;
    top: 50%;
    left: 50%;
    bottom: 0;
    transform: translate(-50%, -50%);
    background: #DEDEDE;
    padding: 25px;
    z-index: 20;
    overflow: visible;
    -webkit-border-top-right-radius: 10px 10px;
    -webkit-border-bottom-right-radius: 10px 10px;
    -webkit-border-top-left-radius: 10px 10px;
    -webkit-border-bottom-left-radius: 10px 10px;
}

.modal-text {
    text-align: center;
    padding-bottom: 10px;
}

.modal-label {
    display: inline-block;
    width: 100px;
    text-align: right;
}

.modal-inactive {
    filter:alpha(opacity=50); /* IE */
    opacity: 0.5; /* Safari, Opera */
    -moz-opacity:0.5; /* FireFox */
    z-index: 10;
    height: 100%;
    width: 100%;
    background-repeat:no-repeat;
    background-position:center;
    position:absolute;
    top: 0px;
    left: 0px;
}

.flash-message {
    z-index: 999;
    position: fixed;
    font-weight: bold;
    width: 100%;
    text-align: center;
    align: center;
    margin: 5px;
    font-size: 18px;
    clear: both;
}

.flash-message.success {
    color: #0AD000;
}

.flash-message.error {
    color: #E80000;
}

.onoffswitch {
    position: relative; width: 90px;
    float: right;
    -webkit-user-select:none; -moz-user-select:none; -ms-user-select: none;
}

.onoffswitch-checkbox {
    display: none;
}

.onoffswitch-label {
    display: block; overflow: hidden; cursor: pointer;
    border: 2px solid #999999; border-radius: 20px;
}

.onoffswitch-inner {
    display: block; width: 200%; margin-left: -100%;
    -moz-transition: margin 0.3s ease-in 0s; -webkit-transition: margin 0.3s ease-in 0s;
    -o-transition: margin 0.3s ease-in 0s; transition: margin 0.3s ease-in 0s;
}

.onoffswitch-inner:before, .onoffswitch-inner:after {
    display: block; float: left; width: 50%; height: 30px; padding: 0; line-height: 30px;
    font-size: 14px; color: white; font-family: Trebuchet, Arial, sans-serif; font-weight: bold;
    -moz-box-sizing: border-box; -webkit-box-sizing: border-box; box-sizing: border-box;
}

.onoffswitch-inner:before {
    content: "ON";
    padding-left: 10px;
    background-color: #4285F4; color: #FFFFFF;
}

.onoffswitch-inner:after {
    content: "OFF";
    padding-right: 10px;
    background-color: #EEEEEE; color: #999999;
    text-align: right;
}

.onoffswitch-switch {
    display: block; width: 18px; margin: 6px;
    background: #FFFFFF;
    border: 2px solid #999999; border-radius: 20px;
    position: absolute; top: 0; bottom: 0; right: 56px;
    -moz-transition: all 0.3s ease-in 0s; -webkit-transition: all 0.3s ease-in 0s;
    -o-transition: all 0.3s ease-in 0s; transition: all 0.3s ease-in 0s;
}

.onoffswitch-checkbox:checked + .onoffswitch-label .onoffswitch-inner {
    margin-left: 0;
}

.onoffswitch-checkbox:checked + .onoffswitch-label .onoffswitch-switch {
    right: 0px;
}

.td-waterfall-config {
    width: 250px;
}<|MERGE_RESOLUTION|>--- conflicted
+++ resolved
@@ -333,7 +333,6 @@
 	cursor: pointer;
 }
 
-<<<<<<< HEAD
 .navbar-inverse {
     background-color: #3d4a57;
     border-color: #333;
@@ -375,15 +374,11 @@
     padding: 8px 10px 5px;
 }
 
-.waterfall-ad-provider-configure {
-=======
 .tooltip {
->>>>>>> 2055e473
     display: inline;
     position: relative;
 }
 
-<<<<<<< HEAD
 #datepicker, #ad_providers, #countries {
     margin: 10px 0 20px 0;
 }
@@ -403,10 +398,8 @@
     padding: 20px;
 }
 
-.waterfall-ad-provider-configure:hover:after {
-=======
+
 .tooltip:hover:after {
->>>>>>> 2055e473
     background: #333;
     background: rgba(0,0,0,.8);
     border-radius: 5px;
