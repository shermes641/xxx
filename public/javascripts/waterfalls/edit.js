--- conflicted
+++ resolved
@@ -1,6 +1,5 @@
 "use strict";
 
-<<<<<<< HEAD
 
 mediationModule.controller( 'WaterfallController', [ '$scope',
     function( $scope ) {
@@ -62,98 +61,10 @@
                     if(optimizeToggleButton.is(":checked")) {
                         $scope.orderList("data-cpm", false);
                     }
-=======
-// Distributor ID to be used in AJAX calls.
-var distributorID = $(".content").attr("data-distributor-id");
-
-// Waterfall ID to be used in AJAX calls.
-var waterfallID = $('.content').attr("data-waterfall-id");
-
-// App Token to be used in AJAX calls.
-var appToken = $(".app-token").attr("data-app-token");
-
-// Selector for button which toggles waterfall optimization.
-var optimizeToggleButton = $(":checkbox[name=optimized-order]");
-
-// Selector for button which toggles waterfall from live to test mode.
-var testModeButton = $(":checkbox[name=test-mode]");
-
-// Drop down menu to select the desired waterfall edit page.
-var waterfallSelection = $(":input[id=waterfall-selection]");
-
-// Stores params that have been changed which require an app restart.
-var appRestartParams = {};
-
-// Default div for error flash messages.
-var waterfallErrorDiv = $("#waterfall-edit-error");
-
-// Default div for success flash messages.
-var waterfallSuccessDiv = $("#waterfall-edit-success");
-
-// Rearranges the waterfall order list either by eCPM or original order.
-var orderList = function(orderAttr, ascending) {
-    var newOrder = providersByActive("true").sort(function(li1, li2) {
-        return (ascending ? Number($(li1).attr(orderAttr)) - Number($(li2).attr(orderAttr)) : Number($(li2).attr(orderAttr)) - Number($(li1).attr(orderAttr)))
-    });
-    var inactive = providersByActive("false");
-    newOrder.push.apply(newOrder, inactive);
-    appendNewList(newOrder);
-};
-
-// Displays the updated list order in view.
-var appendNewList = function(newOrder) {
-    var list = $("#waterfall-list");
-    $.each(newOrder, function(index, listItem){
-        list.append(listItem);
-    })
-};
-
-// Retrieves ordered list of ad providers who are either active or inactive
-var providersByActive = function(active) {
-    return $("#waterfall-list").children("li").filter(function(index, li) { return($(li).attr("data-active") === active) });
-};
-
-// Updates waterfall properties via AJAX.
-var postWaterfallUpdate = function() {
-    var path = "/distributors/" + distributorID + "/waterfalls/" + waterfallID;
-    $.ajax({
-        url: path,
-        type: 'POST',
-        contentType: "application/json",
-        data: updatedWaterfallData(),
-        success: function(result) {
-            $(".content").attr("data-generation-number", result.newGenerationNumber);
-            flashMessage(result.message, waterfallSuccessDiv);
-            if(optimizeToggleButton.is(":checked")) {
-                orderList("data-cpm", false);
-            }
-        },
-        error: function(result) {
-            flashMessage(result.responseJSON.message, waterfallErrorDiv);
-        }
-    });
-};
-
-// Retrieves configuration data for a waterfall ad provider.
-var retrieveConfigData = function(waterfallAdProviderID, newRecord) {
-    var path = "/distributors/" + distributorID + "/waterfall_ad_providers/" + waterfallAdProviderID + "/edit";
-    $(".content.waterfall_list").toggleClass("modal-inactive", true);
-    $.ajax({
-        url: path,
-        data: {app_token: appToken},
-        type: 'GET',
-        success: function(data) {
-            $("#edit-waterfall-ad-provider").html(data).dialog({
-                modal: true,
-                open: function() {
-                    $(".content.waterfall_list").addClass("unclickable");
-                    $("#modal-overlay").toggle();
->>>>>>> ed73e2ce
                 },
                 error: function(result) {
                     $scope.flashMessage(result.responseJSON.message, $("#waterfall-edit-error"));
                 }
-<<<<<<< HEAD
             });
         };
 
@@ -255,16 +166,6 @@
         } else {
             // Enable sortable list if waterfall has optimized_order set to true.
             $( "#waterfall-list" ).sortable( "enable" );
-=======
-            }).dialog("open");
-            if(!newRecord) {
-                setRefreshOnRestartListeners();
-            }
-            $(".ui-dialog-titlebar").hide();
-        },
-        error: function(data) {
-            flashMessage(data.responseJSON.message, waterfallErrorDiv);
->>>>>>> ed73e2ce
         }
 
         // Adds event listeners to appropriate inputs when the WaterfallAdProvider edit modal pops up.
@@ -297,7 +198,6 @@
             } else {
                 $scope.postUpdate();
             }
-<<<<<<< HEAD
         });
 
         // Opens modal for editing waterfall ad provider configuration info.
@@ -345,126 +245,126 @@
         });
     } ]
 );
-
-=======
-            $(".content").attr("data-generation-number", result.newGenerationNumber);
-            flashMessage(result.message, waterfallSuccessDiv)
-        },
-        error: function(result) {
-            flashMessage(result.message, waterfallErrorDiv);
-        }
-    });
-};
-
-// Retrieves current list order and value of waterfall name field.
-var updatedWaterfallData = function() {
-    var adProviderList = providersByActive("true");
-    var optimizedOrder = optimizeToggleButton.prop("checked").toString();
-    var testMode = testModeButton.prop("checked").toString();
-    var generationNumber = $(".content").attr("data-generation-number");
-    adProviderList.push.apply(adProviderList, providersByActive("false").length > 0 ? providersByActive("false") : []);
-    var order = adProviderList.map(function(index, el) {
-        return({
-            id: $(this).attr("data-id"),
-            newRecord: $(this).attr("data-new-record"),
-            active: $(this).attr("data-active"),
-            waterfallOrder: index.toString(),
-            cpm: $(this).attr("data-cpm"),
-            configurable: $(this).attr("data-configurable"),
-            pending: $(this).attr("data-pending")
-        });
-    }).get();
-    return(JSON.stringify({adProviderOrder: order, optimizedOrder: optimizedOrder, testMode: testMode, appToken: appToken, generationNumber: generationNumber}));
-};
-
-$("#waterfall-list").sortable({containment: ".content"});
-$("#edit-waterfall-ad-provider").dialog({modal: true, autoOpen: false, minHeight: 500});
-
-if(optimizeToggleButton.prop("checked")) {
-    // Order ad providers by eCPM, disable sortable list, and hide draggable icon if waterfall has optimized_order set to true.
-    orderList("data-cpm", false);
-    $("#waterfall-list").sortable("disable");
-    $(".waterfall-drag").hide();
-} else {
-    // Enable sortable list if waterfall has optimized_order set to true.
-    $("#waterfall-list").sortable("enable");
-}
-
-// Adds event listeners to appropriate inputs when the WaterfallAdProvider edit modal pops up.
-var setRefreshOnRestartListeners = function() {
-    $(":input[data-refresh-on-app-restart=true]").change(function(event) {
-        var param = $(event.target.parentElement).children("label").html();
-        appRestartParams[param] = true;
-    });
-};
-
-$(document).ready(function() {
-    // Initiates AJAX request to update waterfall.
-    $(":button[name=submit]").click(function() {
-        postWaterfallUpdate();
-    });
-
-    // Direct the user to the selected Waterfall edit page.
-    waterfallSelection.change(function() {
-        window.location.href = waterfallSelection.val();
-    });
-
-    // Controls activation/deactivation of each ad provider in a waterfall.
-    $("button[name=status]").click(function(event) {
-        var listItem = $(event.target).parents("li");
-        var originalVal = listItem.attr("data-active") === "true";
-        listItem.children(".hideable").toggleClass("hidden-wap-info", originalVal);
-        listItem.attr("data-active", (!originalVal).toString());
-        listItem.toggleClass("inactive");
-        if(listItem.attr("data-new-record") === "true") {
-            createWaterfallAdProvider({adProviderID: listItem.attr("data-id"), cpm: listItem.attr("data-cpm"), configurable: listItem.attr("data-configurable"), active: true});
-        } else {
-            postWaterfallUpdate();
-        }
-    });
-
-    // Opens modal for editing waterfall ad provider configuration info.
-    $(":button[name=configure-wap]").click(function(event) {
-        var listItem = $(event.target).parents("li");
-        var waterfallAdProviderID = listItem.attr("data-id");
-        if(listItem.attr("data-new-record") === "true") {
-            createWaterfallAdProvider({adProviderID: listItem.attr("data-id"), cpm: listItem.attr("data-cpm"), configurable: listItem.attr("data-configurable"), active: false}, true);
-        } else {
-            retrieveConfigData(waterfallAdProviderID);
-        }
-    });
-
-    // Click event for when Optimized Mode is toggled.
-    optimizeToggleButton.click(function() {
-        $(".waterfall-drag").toggle();
-        var sortableOption;
-        if(optimizeToggleButton.prop("checked")) {
-            sortableOption = "disable";
-            orderList("data-cpm", false);
-        } else {
-            sortableOption = "enable";
-        }
-        $("#waterfall-list").sortable(sortableOption);
-        postWaterfallUpdate();
-    });
-
-    // Click event for when Test Mode is toggled.
-    testModeButton.click(function(event) {
-        var waterfallListItems = $("#waterfall-list").children("li");
-        var newRecords = waterfallListItems.filter(function(index, li) { return($(li).attr("data-new-record") === "true") }).length;
-        var allRecords = waterfallListItems.length;
-        // Prevent the user from setting the waterfall to live without configuring any ad providers.
-        if(newRecords == allRecords) {
-            event.preventDefault();
-            flashMessage("You must activate an ad provider before the waterfall can go live.", waterfallErrorDiv);
-        } else {
-            postWaterfallUpdate();
-        }
-    });
-
-    // Sends AJAX request when waterfall order is changed via drag and drop.
-    $("#waterfall-list").on("sortdeactivate", function(event, ui) {
-        postWaterfallUpdate();
-    });
-});
->>>>>>> ed73e2ce
+//
+//
+//$(".content").attr("data-generation-number", result.newGenerationNumber);
+//flashMessage(result.message, waterfallSuccessDiv)
+//},
+//error: function(result) {
+//    flashMessage(result.message, waterfallErrorDiv);
+//}
+//});
+//};
+//
+//// Retrieves current list order and value of waterfall name field.
+//var updatedWaterfallData = function() {
+//    var adProviderList = providersByActive("true");
+//    var optimizedOrder = optimizeToggleButton.prop("checked").toString();
+//    var testMode = testModeButton.prop("checked").toString();
+//    var generationNumber = $(".content").attr("data-generation-number");
+//    adProviderList.push.apply(adProviderList, providersByActive("false").length > 0 ? providersByActive("false") : []);
+//    var order = adProviderList.map(function(index, el) {
+//        return({
+//            id: $(this).attr("data-id"),
+//            newRecord: $(this).attr("data-new-record"),
+//            active: $(this).attr("data-active"),
+//            waterfallOrder: index.toString(),
+//            cpm: $(this).attr("data-cpm"),
+//            configurable: $(this).attr("data-configurable"),
+//            pending: $(this).attr("data-pending")
+//        });
+//    }).get();
+//    return(JSON.stringify({adProviderOrder: order, optimizedOrder: optimizedOrder, testMode: testMode, appToken: appToken, generationNumber: generationNumber}));
+//};
+//
+//$("#waterfall-list").sortable({containment: ".content"});
+//$("#edit-waterfall-ad-provider").dialog({modal: true, autoOpen: false, minHeight: 500});
+//
+//if(optimizeToggleButton.prop("checked")) {
+//    // Order ad providers by eCPM, disable sortable list, and hide draggable icon if waterfall has optimized_order set to true.
+//    orderList("data-cpm", false);
+//    $("#waterfall-list").sortable("disable");
+//    $(".waterfall-drag").hide();
+//} else {
+//    // Enable sortable list if waterfall has optimized_order set to true.
+//    $("#waterfall-list").sortable("enable");
+//}
+//
+//// Adds event listeners to appropriate inputs when the WaterfallAdProvider edit modal pops up.
+//var setRefreshOnRestartListeners = function() {
+//    $(":input[data-refresh-on-app-restart=true]").change(function(event) {
+//        var param = $(event.target.parentElement).children("label").html();
+//        appRestartParams[param] = true;
+//    });
+//};
+//
+//$(document).ready(function() {
+//    // Initiates AJAX request to update waterfall.
+//    $(":button[name=submit]").click(function() {
+//        postWaterfallUpdate();
+//    });
+//
+//    // Direct the user to the selected Waterfall edit page.
+//    waterfallSelection.change(function() {
+//        window.location.href = waterfallSelection.val();
+//    });
+//
+//    // Controls activation/deactivation of each ad provider in a waterfall.
+//    $("button[name=status]").click(function(event) {
+//        var listItem = $(event.target).parents("li");
+//        var originalVal = listItem.attr("data-active") === "true";
+//        listItem.children(".hideable").toggleClass("hidden-wap-info", originalVal);
+//        listItem.attr("data-active", (!originalVal).toString());
+//        listItem.toggleClass("inactive");
+//        if(listItem.attr("data-new-record") === "true") {
+//            createWaterfallAdProvider({adProviderID: listItem.attr("data-id"), cpm: listItem.attr("data-cpm"), configurable: listItem.attr("data-configurable"), active: true});
+//        } else {
+//            postWaterfallUpdate();
+//        }
+//    });
+//
+//    // Opens modal for editing waterfall ad provider configuration info.
+//    $(":button[name=configure-wap]").click(function(event) {
+//        var listItem = $(event.target).parents("li");
+//        var waterfallAdProviderID = listItem.attr("data-id");
+//        if(listItem.attr("data-new-record") === "true") {
+//            createWaterfallAdProvider({adProviderID: listItem.attr("data-id"), cpm: listItem.attr("data-cpm"), configurable: listItem.attr("data-configurable"), active: false}, true);
+//        } else {
+//            retrieveConfigData(waterfallAdProviderID);
+//        }
+//    });
+//
+//    // Click event for when Optimized Mode is toggled.
+//    optimizeToggleButton.click(function() {
+//        $(".waterfall-drag").toggle();
+//        var sortableOption;
+//        if(optimizeToggleButton.prop("checked")) {
+//            sortableOption = "disable";
+//            orderList("data-cpm", false);
+//        } else {
+//            sortableOption = "enable";
+//        }
+//        $("#waterfall-list").sortable(sortableOption);
+//        postWaterfallUpdate();
+//    });
+//
+//    // Click event for when Test Mode is toggled.
+//    testModeButton.click(function(event) {
+//        var waterfallListItems = $("#waterfall-list").children("li");
+//        var newRecords = waterfallListItems.filter(function(index, li) { return($(li).attr("data-new-record") === "true") }).length;
+//        var allRecords = waterfallListItems.length;
+//        // Prevent the user from setting the waterfall to live without configuring any ad providers.
+//        if(newRecords == allRecords) {
+//            event.preventDefault();
+//            flashMessage("You must activate an ad provider before the waterfall can go live.", waterfallErrorDiv);
+//        } else {
+//            postWaterfallUpdate();
+//        }
+//    });
+//
+//    // Sends AJAX request when waterfall order is changed via drag and drop.
+//    $("#waterfall-list").on("sortdeactivate", function(event, ui) {
+//        postWaterfallUpdate();
+//    });
+//});
+//