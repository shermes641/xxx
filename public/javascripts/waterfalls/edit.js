"use strict";


mediationModule.controller( 'WaterfallController', [ '$scope',
    function( $scope ) {
        // Distributor ID to be used in AJAX calls.
        $scope.distributorID = $(".content").attr("data-distributor-id");

        // Waterfall ID to be used in AJAX calls.
        $scope.waterfallID = $('.content').attr("data-waterfall-id");

        // App Token to be used in AJAX calls.
        $scope.appToken = $(".app-token").attr("data-app-token");

        // Selector for button which toggles waterfall optimization.
        $scope.optimizeToggleButton = $(":checkbox[name=optimized-order]");

        // Selector for button which toggles waterfall from live to test mode.
        $scope.testModeButton = $(":checkbox[name=test-mode]");

        // Drop down menu to select the desired waterfall edit page.
        $scope.waterfallSelection = $(":input[id=waterfall-selection]");

        // Stores params that have been changed which require an app restart.
        $scope.appRestartParams = {};

        // Rearranges the waterfall order list either by eCPM or original order.
        $scope.orderList = function(orderAttr, ascending) {
            var newOrder = providersByActive("true").sort(function(li1, li2) {
                return (ascending ? Number($(li1).attr(orderAttr)) - Number($(li2).attr(orderAttr)) : Number($(li2).attr(orderAttr)) - Number($(li1).attr(orderAttr)))
            });
            var inactive = providersByActive("false");
            newOrder.push.apply(newOrder, inactive);
            appendNewList(newOrder);
        };

        // Displays the updated list order in view.
        $scope.appendNewList = function(newOrder) {
            var list = $("#waterfall-list");
            $.each(newOrder, function(index, listItem){
                list.append(listItem);
            })
        };

        // Retrieves ordered list of ad providers who are either active or inactive
        $scope.providersByActive = function(active) {
            return $("#waterfall-list").children("li").filter(function(index, li) { return($(li).attr("data-active") === active) });
        };

        // Updates waterfall properties via AJAX.
        $scope.postUpdate = function() {
            var path = "/distributors/" + distributorID + "/waterfalls/" + waterfallID;
            $.ajax({
                url: path,
                type: 'POST',
                contentType: "application/json",
                data: updatedData(),
                success: function(result) {
                    $(".content").attr("data-generation-number", result.newGenerationNumber);
                    flashMessage(result.message, $("#waterfall-edit-success"));
                    if(optimizeToggleButton.is(":checked")) {
                        $scope.orderList("data-cpm", false);
                    }
                },
                error: function(result) {
                    $scope.flashMessage(result.responseJSON.message, $("#waterfall-edit-error"));
                }
            });
        };

        // Retrieves configuration data for a waterfall ad provider.
        $scope.retrieveConfigData = function(waterfallAdProviderID, newRecord) {
            var path = "/distributors/" + distributorID + "/waterfall_ad_providers/" + waterfallAdProviderID + "/edit";
            $(".content.waterfall_list").toggleClass("modal-inactive", true);
            $.ajax({
                url: path,
                data: {app_token: appToken},
                type: 'GET',
                success: function(data) {
                    $("#edit-waterfall-ad-provider").html(data).dialog({
                        modal: true,
                        open: function() {
                            $(".content.waterfall_list").addClass("unclickable");
                            $("#modal-overlay").toggle();
                        },
                        close: function() {
                            $(".content.waterfall_list").removeClass("unclickable");
                            $("#modal-overlay").toggle();
                        }
                    }).dialog("open");
                    if(!newRecord) {
                        setRefreshOnRestartListeners();
                    }
                    $(".ui-dialog-titlebar").hide();
                },
                error: function(data) {
                    flashMessage(data.responseJSON.message, $("#waterfall-edit-error"));
                }
            });
        };

        // Creates waterfall ad provider via AJAX.
        $scope.createWaterfallAdProvider = function(params, newRecord) {
            var path = "/distributors/" + distributorID + "/waterfall_ad_providers";
            var generationNumber = $(".content").attr("data-generation-number");
            params["waterfallID"] = waterfallID;
            params["appToken"] = appToken;
            params["waterfallOrder"] = "";
            params["generationNumber"] = generationNumber;
            $.ajax({
                url: path,
                type: 'POST',
                contentType: "application/json",
                data: JSON.stringify(params),
                success: function(result) {
                    var item = $("li[id=true-" + params["adProviderID"] + "]");
                    var configureButton = item.find("button[name=configure-wap]");
                    item.attr("data-new-record", "false");
                    item.attr("id", "false-" + result.wapID);
                    item.attr("data-id", result.wapID);
                    configureButton.show();
                    if(newRecord) {
                        retrieveConfigData(result.wapID, newRecord);
                    }
                    $(".content").attr("data-generation-number", result.newGenerationNumber)
                    flashMessage(result.message, $("#waterfall-edit-success"))
                },
                error: function(result) {
                    flashMessage(result.message, $("#waterfall-edit-error"));
                }
            });
        };

        // Retrieves current list order and value of waterfall name field.
        $scope.updatedData = function() {
            var adProviderList = providersByActive("true");
            var optimizedOrder = optimizeToggleButton.prop("checked").toString();
            var testMode = testModeButton.prop("checked").toString();
            var generationNumber = $(".content").attr("data-generation-number");
            adProviderList.push.apply(adProviderList, providersByActive("false").length > 0 ? providersByActive("false") : []);
            var order = adProviderList.map(function(index, el) {
                return({
                    id: $(this).attr("data-id"),
                    newRecord: $(this).attr("data-new-record"),
                    active: $(this).attr("data-active"),
                    waterfallOrder: index.toString(),
                    cpm: $(this).attr("data-cpm"),
                    configurable: $(this).attr("data-configurable")
                });
            }).get();
            return(JSON.stringify({adProviderOrder: order, optimizedOrder: optimizedOrder, testMode: testMode, appToken: appToken, generationNumber: generationNumber}));
        };

        // Displays success or error of AJAX request.
        $scope.flashMessage = function(message, div) {
            div.html(message).fadeIn();
            div.delay(3000).fadeOut("slow");
        };

        if( $scope.optimizeToggleButton.prop("checked") ) {
            // Order ad providers by eCPM, disable sortable list, and hide draggable icon if waterfall has optimized_order set to true.
            orderList( "data-cpm", false );
            $( "#waterfall-list" ).sortable( "disable" );
            $( ".waterfall-drag" ).hide();
        } else {
            // Enable sortable list if waterfall has optimized_order set to true.
            $( "#waterfall-list" ).sortable( "enable" );
        }

        // Adds event listeners to appropriate inputs when the WaterfallAdProvider edit modal pops up.
        $scope.setRefreshOnRestartListeners = function() {
            $( ":input[data-refresh-on-app-restart=true]" ).change( function( event ) {
                var param = $( event.target.parentElement ).children( "label" ).html();
                appRestartParams[ param ] = true;
            } );
        };

        // Initiates AJAX request to update waterfall.
        $( ":button[name=submit]" ).click( function() {
            $scope.postUpdate();
        } );

        // Direct the user to the selected Waterfall edit page.
        $scope.waterfallSelection.change(function() {
            window.location.href = waterfallSelection.val();
        });

        // Controls activation/deactivation of each ad provider in a waterfall.
        $("button[name=status]").click(function(event) {
            var listItem = $(event.target).parents("li");
            var originalVal = listItem.attr("data-active") === "true";
            listItem.children(".hideable").toggleClass("hidden-wap-info", originalVal);
            listItem.attr("data-active", (!originalVal).toString());
            listItem.toggleClass("inactive");
            if(listItem.attr("data-new-record") === "true") {
                $scope.createWaterfallAdProvider({adProviderID: listItem.attr("data-id"), cpm: listItem.attr("data-cpm"), configurable: listItem.attr("data-configurable"), active: true});
            } else {
                $scope.postUpdate();
            }
<<<<<<< HEAD
            $(".content").attr("data-generation-number", result.newGenerationNumber)
            flashMessage(result.message, $("#waterfall-edit-success"))
        },
        error: function(result) {
            flashMessage(result.message, $("#waterfall-edit-error"));
        }
    });
};

// Retrieves current list order and value of waterfall name field.
var updatedData = function() {
    var adProviderList = providersByActive("true");
    var optimizedOrder = optimizeToggleButton.prop("checked").toString();
    var testMode = testModeButton.prop("checked").toString();
    var generationNumber = $(".content").attr("data-generation-number");
    adProviderList.push.apply(adProviderList, providersByActive("false").length > 0 ? providersByActive("false") : []);
    var order = adProviderList.map(function(index, el) {
        return({
            id: $(this).attr("data-id"),
            newRecord: $(this).attr("data-new-record"),
            active: $(this).attr("data-active"),
            waterfallOrder: index.toString(),
            cpm: $(this).attr("data-cpm"),
            configurable: $(this).attr("data-configurable"),
            pending: $(this).attr("data-pending")
=======
>>>>>>> 9199467f
        });

        // Opens modal for editing waterfall ad provider configuration info.
        $(":button[name=configure-wap]").click(function(event) {
            var listItem = $(event.target).parents("li");
            var waterfallAdProviderID = listItem.attr("data-id");
            if(listItem.attr("data-new-record") === "true") {
                $scope.createWaterfallAdProvider({adProviderID: listItem.attr("data-id"), cpm: listItem.attr("data-cpm"), configurable: listItem.attr("data-configurable"), active: false}, true);
            } else {
                $scope.retrieveConfigData(waterfallAdProviderID);
            }
        });

        // Click event for when Optimized Mode is toggled.
        $scope.optimizeToggleButton.click(function() {
            $(".waterfall-drag").toggle();
            var sortableOption;
            if(optimizeToggleButton.prop("checked")) {
                sortableOption = "disable";
                orderList("data-cpm", false);
            } else {
                sortableOption = "enable";
            }
            $("#waterfall-list").sortable(sortableOption);
            $scope.postUpdate();
        });

        // Click event for when Test Mode is toggled.
        $scope.testModeButton.click(function(event) {
            var waterfallListItems = $("#waterfall-list").children("li");
            var newRecords = waterfallListItems.filter(function(index, li) { return($(li).attr("data-new-record") === "true") }).length;
            var allRecords = waterfallListItems.length;
            // Prevent the user from setting the waterfall to live without configuring any ad providers.
            if(newRecords == allRecords) {
                event.preventDefault();
                $scope.flashMessage("You must activate an ad provider before the waterfall can go live.", $("#waterfall-edit-error"));
            } else {
                $scope.postUpdate();
            }
        });

        // Sends AJAX request when waterfall order is changed via drag and drop.
        $("#waterfall-list").on("sortdeactivate", function(event, ui) {
            $scope.postUpdate();
        });
    } ]
);

<|MERGE_RESOLUTION|>--- conflicted
+++ resolved
@@ -145,7 +145,8 @@
                     active: $(this).attr("data-active"),
                     waterfallOrder: index.toString(),
                     cpm: $(this).attr("data-cpm"),
-                    configurable: $(this).attr("data-configurable")
+                    configurable: $(this).attr("data-configurable"),
+                    pending: $(this).attr("data-pending")
                 });
             }).get();
             return(JSON.stringify({adProviderOrder: order, optimizedOrder: optimizedOrder, testMode: testMode, appToken: appToken, generationNumber: generationNumber}));
@@ -197,34 +198,6 @@
             } else {
                 $scope.postUpdate();
             }
-<<<<<<< HEAD
-            $(".content").attr("data-generation-number", result.newGenerationNumber)
-            flashMessage(result.message, $("#waterfall-edit-success"))
-        },
-        error: function(result) {
-            flashMessage(result.message, $("#waterfall-edit-error"));
-        }
-    });
-};
-
-// Retrieves current list order and value of waterfall name field.
-var updatedData = function() {
-    var adProviderList = providersByActive("true");
-    var optimizedOrder = optimizeToggleButton.prop("checked").toString();
-    var testMode = testModeButton.prop("checked").toString();
-    var generationNumber = $(".content").attr("data-generation-number");
-    adProviderList.push.apply(adProviderList, providersByActive("false").length > 0 ? providersByActive("false") : []);
-    var order = adProviderList.map(function(index, el) {
-        return({
-            id: $(this).attr("data-id"),
-            newRecord: $(this).attr("data-new-record"),
-            active: $(this).attr("data-active"),
-            waterfallOrder: index.toString(),
-            cpm: $(this).attr("data-cpm"),
-            configurable: $(this).attr("data-configurable"),
-            pending: $(this).attr("data-pending")
-=======
->>>>>>> 9199467f
         });
 
         // Opens modal for editing waterfall ad provider configuration info.
