--- conflicted
+++ resolved
@@ -1,9 +1,5 @@
 // Initialize the mediation module
-<<<<<<< HEAD
-var mediationModule = angular.module( 'MediationModule', ['ngRoute', 'ngSanitize', 'appsControllers', 'distributorUsersControllers', 'eCPMFilter', 'waterfallFilters', 'ui.sortable', 'ui.bootstrap']);
-=======
-var mediationModule = angular.module( 'MediationModule', ['ngRoute', 'appsControllers', 'distributorUsersControllers', 'eCPMFilter', 'waterfallFilters', 'ui.sortable', 'requiredFieldFilters']);
->>>>>>> be314da3
+var mediationModule = angular.module( 'MediationModule', ['ngRoute', 'ngSanitize', 'appsControllers', 'distributorUsersControllers', 'eCPMFilter', 'waterfallFilters', 'requiredFieldFilters', 'ui.sortable', 'ui.bootstrap']);
 
 // Initialize controllers
 var distributorUsersControllers = angular.module('distributorUsersControllers', ['ngRoute']);
@@ -84,7 +80,6 @@
     };
 });
 
-<<<<<<< HEAD
 mediationModule.directive('typeaheadFocus', function () {
         return {
             require: 'ngModel',
@@ -116,7 +111,7 @@
             }
         };
     });
-=======
+
 var invalidNumber = function(number) {
     if(typeof number === "string") {
         return number.match(/^[0-9]+?$/) === null
@@ -201,7 +196,6 @@
         }
     };
 });
->>>>>>> be314da3
 
 // Filters
 angular.module('eCPMFilter', []).filter('monetaryFormat', function() {
