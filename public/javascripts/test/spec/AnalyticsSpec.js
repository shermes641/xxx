
describe('AnalyticsController', function() {
    beforeEach(module('MediationModule'));

    describe('AnalyticsController', function(){
        var scope, testCont, $window, $httpBackend, configRequestHandler, server;
        server = sinon.fakeServer.create();
        server.respondImmediately = true;
        sinon.format = function(object){
            return JSON.stringify(object);
        };
        sinon.log = function(message) {
            console.log(message);
        };
        var urlRoot = "https://api.keen.io/3.0/projects/5512efa246f9a74b786bc7d1/queries/";
        var apiKey = "api_key=D8DD8FDF000323000448F";
        var timeframe = "timeframe=%7B%22start%22%3A%222015-04-03T00%3A00%3A00%2B00%3A00%22%2C%22end%22%3A%222015-04-16T00%3A00%3A00%2B00%3A00%22%7D&timezone=-14400";
        var listenForKeen = function(filter) {
            server.respondWith("GET", urlRoot + "average?"+apiKey+"&event_collection=ad_completed&target_property=ad_provider_eCPM&filters=%5B"+filter+"%5D&"+timeframe,
                [ 200, { "Content-Type": "application/json" }, JSON.stringify({"result": 5.01123595505618}) ]);
            server.respondWith("GET", urlRoot + "count?"+apiKey+"&event_collection=mediate_availability_response_true&interval=daily&filters=%5B"+filter+"%5D&"+timeframe,
                [ 200, { "Content-Type": "application/json" }, JSON.stringify({"result": [{"value": 147, "timeframe": {"start": "2015-04-10T00:00:00.000Z", "end": "2015-04-11T00:00:00.000Z"}}, {"value": 173, "timeframe": {"start": "2015-04-11T00:00:00.000Z", "end": "2015-04-12T00:00:00.000Z"}}]}) ]);
            server.respondWith("GET", urlRoot + "multi_analysis?"+apiKey+"&event_collection=ad_completed&interval=daily&analyses=%7B%22completedCount%22%3A%7B%22analysis_type%22%3A%22count%22%7D%2C%22averageeCPM%22%3A%7B%22analysis_type%22%3A%22average%22%2C%22target_property%22%3A%22ad_provider_eCPM%22%7D%7D&filters=%5B"+filter+"%5D&"+timeframe,
                [ 200, { "Content-Type": "application/json" }, JSON.stringify({"result": [{"value": {"averageeCPM": 4.63265306122449, "completedCount": 49}, "timeframe": {"start": "2015-04-10T00:00:00.000Z", "end": "2015-04-11T00:00:00.000Z"}}, {"value": {"averageeCPM": 5.475, "completedCount": 40}, "timeframe": {"start": "2015-04-11T00:00:00.000Z", "end": "2015-04-12T00:00:00.000Z"}}]}) ]);
            server.respondWith("GET", urlRoot + "count?"+apiKey+"&event_collection=mediate_availability_requested&interval=daily&filters=%5B"+filter+"%5D&"+timeframe,
                [ 200, { "Content-Type": "application/json" }, JSON.stringify({"result": [{"value": 400, "timeframe": {"start": "2015-04-10T00:00:00.000Z", "end": "2015-04-11T00:00:00.000Z"}}, {"value": 597, "timeframe": {"start": "2015-04-11T00:00:00.000Z", "end": "2015-04-12T00:00:00.000Z"}}]}) ]);
            server.respondWith("GET", urlRoot + "count?"+apiKey+"&event_collection=availability_requested&interval=daily&filters=%5B"+filter+"%5D&"+timeframe,
                [ 200, { "Content-Type": "application/json" }, JSON.stringify({"result": [{"value": 400, "timeframe": {"start": "2015-04-10T00:00:00.000Z", "end": "2015-04-11T00:00:00.000Z"}}, {"value": 597, "timeframe": {"start": "2015-04-11T00:00:00.000Z", "end": "2015-04-12T00:00:00.000Z"}}]}) ]);
            server.respondWith("GET", urlRoot + "count?"+apiKey+"&event_collection=ad_displayed&interval=daily&filters=%5B"+filter+"%5D&"+timeframe,
                [ 200, { "Content-Type": "application/json" }, JSON.stringify({"result": [{"value": 147, "timeframe": {"start": "2015-04-10T00:00:00.000Z", "end": "2015-04-11T00:00:00.000Z"}}, {"value": 203, "timeframe": {"start": "2015-04-11T00:00:00.000Z", "end": "2015-04-12T00:00:00.000Z"}}]}) ]);
            server.respondWith("GET", urlRoot + "count?"+apiKey+"&event_collection=availability_response_true&interval=daily&filters=%5B"+filter+"%5D&"+timeframe,
                [ 200, { "Content-Type": "application/json" }, JSON.stringify({"result": [{"value": 147, "timeframe": {"start": "2015-04-10T00:00:00.000Z", "end": "2015-04-11T00:00:00.000Z"}}, {"value": 173, "timeframe": {"start": "2015-04-11T00:00:00.000Z", "end": "2015-04-12T00:00:00.000Z"}}]}) ]);
            console.log(urlRoot + "average?"+apiKey+"&event_collection=ad_completed&target_property=ad_provider_eCPM&filters=%5B"+filter+"%5D&"+timeframe);

        };
        listenForKeen("");
        listenForKeen("%7B%22property_name%22%3A%22ad_provider_id%22%2C%22operator%22%3A%22in%22%2C%22property_value%22%3A%5B1%2C2%5D%7D");

        beforeEach(inject(function($rootScope, $controller, _$window_, _$httpBackend_) {
            // Set up the mock http service responses
            $httpBackend = _$httpBackend_;

            configRequestHandler = $httpBackend.when('GET', '/distributors/undefined/analytics/info')
                .respond({"distributorID":620798327,"adProviders":[{"name":"AdColony","id":1},{"name":"HyprMarketplace","id":2},{"name":"Vungle","id":3},{"name":"AppLovin","id":4}],"apps":[{"id":"578021165","distributorID":620798327,"name":"Zombie Game"}],"keenProject":"5512efa246f9a74b786bc7d1","scopedKey":"D8DD8FDF000323000448F"});

            scope = $rootScope.$new();
            $window = _$window_;
            scope.debounceWait = 0;
            testCont = $controller('AnalyticsController', {$scope: scope});
<<<<<<< HEAD
            scope.defaultStartDate = new Date("2015-04-03T00:00:00.000Z");
            scope.defaultEndDate = new Date("2015-04-15T00:00:00.000Z");
            angular.element(document.body).append('<input id="start-date" /><input id="end-date" />');
=======
            scope.defaultStartDate = new Date(moment.utc("2015-04-03T00:00:00.000Z").format());
            scope.defaultEndDate = new Date(moment.utc("2015-04-15T00:00:00.000Z").format());
            angular.element(document.body).append('<input id="start_date" /><input id="end_date" />');
>>>>>>> dd15d805

            $httpBackend.flush();
        }));

        beforeEach(function(done) {
            setInterval(function() {
                if(scope.currentlyUpdating === false){
                    done();
                }
            }, 100);
        });

        afterEach(function() {
            $httpBackend.verifyNoOutstandingExpectation();
            $httpBackend.verifyNoOutstandingRequest();
            angular.element('#start-date, #end-date').remove();
        });

        it('should be defined', function(){
            expect(testCont).toBeDefined();
        });

        it('should get config correctly', function(){
            expect(scope.scopedKey).toEqual("D8DD8FDF000323000448F");
            expect(scope.keenProject).toEqual("5512efa246f9a74b786bc7d1");

            expect(scope.filters.ad_providers.available.length).toEqual(4);
            expect(scope.filters.apps.available[0].name).toEqual("Zombie Game");
            expect(scope.filters.countries.available.length).toEqual(191);
        });

        it('should have the ecpmMetric correct', function(){
            expect(scope.analyticsData.ecpmMetric).toEqual("<sup>$</sup>5<sup>.01</sup>");
        });

        it('should have the correct table data', function(){
            expect(scope.analyticsData.revenueTable.length).toEqual(2);
            expect(scope.analyticsData.revenueTable[0].averageeCPM).toEqual("$5.47");
            expect(scope.analyticsData.revenueTable[0].date).toEqual("Apr 11, 2015");
            expect(scope.analyticsData.revenueTable[0].completedCount).toEqual(40);
            expect(scope.analyticsData.revenueTable[0].estimatedRevenue).toEqual("$0.21");
            expect(scope.analyticsData.revenueTable[0].fillRate).toEqual("29%");
            expect(scope.analyticsData.revenueTable[0].impressions).toEqual(203);
            expect(scope.analyticsData.revenueTable[0].requests).toEqual(597);
        });

        it('should have the fillRateMetric correct', function(){
            expect(scope.analyticsData.fillRateMetric).toEqual("32%");
        });

        it('should have the revenueByDayMetric correct', function(){
            expect(scope.analyticsData.revenueByDayMetric).toEqual("<sup>$</sup>0<sup>.22</sup>");
        });

        it('should be initalized correctly', function(){
            expect(scope.subHeader).toEqual('assets/templates/sub_header.html');
            expect(scope.page).toEqual('analytics');
            expect(scope.currentlyUpdating).toEqual(false);
            expect(scope.updatingStatus).toEqual("Updating...");
            expect(scope.keenTimeout).toEqual(45000);
        });

        it('should have the fill rate set to N/A when multiple ad providers are selected', function(){
            scope.addToSelected("ad_providers", {"name":"AdColony","id":1});
            scope.addToSelected("ad_providers", {"name":"HyprMarketplace","id":2});
            scope.updateCharts();
            expect(scope.analyticsData.fillRateMetric).toEqual("N/A");
            expect(scope.analyticsData.revenueTable[0].fillRate).toEqual("N/A");
        });

        it('should build the export CSV filters correctly', function(){
            var dates = {
                start_date: "Wed Feb 25 2015 16:00:00 GMT-0800 (PST)",
                end_date: "Tue Mar 10 2015 17:00:00 GMT-0700 (PDT)"
            };
            scope.addToSelected("ad_providers", {"name":"AdColony","id":1});
            scope.addToSelected("ad_providers", {"name":"HyprMarketplace","id":2});
            scope.addToSelected("countries", {"name":"Ireland","id":"Ireland"});

            var filters = scope.getExportCSVFilters(dates);
            console.log(filters);
            expect(filters.apps[0]).toEqual("578021165");
            expect(filters.ad_providers_selected).toEqual(true);
            expect(filters.timeframe.start).toEqual("2015-02-26T00:00:00+00:00");
            expect(filters.timeframe.end).toEqual("2015-03-12T00:00:00+00:00");
            expect(filters.filters[0].property_name).toEqual("ip_geo_info.country");
            expect(filters.filters[0].property_value[0]).toEqual("Ireland");
            expect(filters.filters[1].property_name).toEqual("ad_provider_id");
            expect(filters.filters[1].property_value[0]).toEqual(1);
            expect(filters.filters[1].property_value[1]).toEqual(2);

            scope.removeFromSelected("ad_providers", {"name":"AdColony","id":1}, 0);
            scope.removeFromSelected("ad_providers", {"name":"HyprMarketplace","id":2}, 0);

            var filters = scope.getExportCSVFilters(dates);
            console.log(filters);
            expect(filters.apps[0]).toEqual("578021165");
            expect(filters.ad_providers_selected).toEqual(false);
            expect(filters.timeframe.start).toEqual("2015-02-26T00:00:00+00:00");
            expect(filters.timeframe.end).toEqual("2015-03-12T00:00:00+00:00");
            expect(filters.filters[0].property_name).toEqual("ip_geo_info.country");
            expect(filters.filters[0].property_value[0]).toEqual("Ireland");
        });

        it('should reject invalid dates', function(){
            expect(scope.isValidDate(new Date("FAKE DATE"))).toEqual(false);
            expect(scope.isValidDate(new Date)).toEqual(true);
        });

        it('should have moment.js available', function(){
            expect(moment).toBeDefined();
        });

        it('should parse the datepicker dates correctly if user is in EST/EDT', function(){
            // Should return Feb 16 to March 16
            var start = "Sun Feb 15 2015 19:00:00 GMT-0500 (EST)";
            var end = "Sun Mar 15 2015 20:00:00 GMT-0400 (EDT)";
            expect(moment(start).utc().format("YYYY-MM-DD")).toEqual("2015-02-16");
            expect(moment(end).utc().format("YYYY-MM-DD")).toEqual("2015-03-16");
            expect(moment(start).utc().format()).toEqual("2015-02-16T00:00:00+00:00");
            expect(moment(end).utc().add(1, 'days').format()).toEqual("2015-03-17T00:00:00+00:00");
        });

        it('should parse the datepicker dates and return the same result regardless of the users timezone', function(){
            // Should return Feb 26 to March 11
            start = "Wed Feb 25 2015 19:00:00 GMT-0500 (EST)";
            end = "Tue Mar 10 2015 20:00:00 GMT-0400 (EDT)";
            expect(moment(start).utc().format("YYYY-MM-DD")).toEqual("2015-02-26");
            expect(moment(end).utc().format("YYYY-MM-DD")).toEqual("2015-03-11");
            expect(moment(start).utc().format()).toEqual("2015-02-26T00:00:00+00:00");
            expect(moment(end).utc().add(1, 'days').format()).toEqual("2015-03-12T00:00:00+00:00");

            // Should return Feb 26 to March 11
            start = "Wed Feb 25 2015 16:00:00 GMT-0800 (PST)";
            end = "Tue Mar 10 2015 17:00:00 GMT-0700 (PDT)";
            expect(moment(start).utc().format("YYYY-MM-DD")).toEqual("2015-02-26");
            expect(moment(end).utc().format("YYYY-MM-DD")).toEqual("2015-03-11");
            expect(moment(start).utc().format()).toEqual("2015-02-26T00:00:00+00:00");
            expect(moment(end).utc().add(1, 'days').format()).toEqual("2015-03-12T00:00:00+00:00");

            // Should return Feb 26 to March 11
            start = "Thu Feb 26 2015 05:00:00 GMT+0500 (UZT)";
            end = "Wed Mar 11 2015 05:00:00 GMT+0500 (UZT)";
            expect(moment(start).utc().format("YYYY-MM-DD")).toEqual("2015-02-26");
            expect(moment(end).utc().format("YYYY-MM-DD")).toEqual("2015-03-11");
            expect(moment(start).utc().format()).toEqual("2015-02-26T00:00:00+00:00");
            expect(moment(end).utc().add(1, 'days').format()).toEqual("2015-03-12T00:00:00+00:00");
        });

        it('should trigger analytics update on resize', function(){
            scope.currentlyUpdating = false;
            $window.dispatchEvent(new Event('resize'));
            expect(scope.currentlyUpdating).toEqual(true);
        });

        it('should calculate revenue per day correctly', function(){
            expect(scope.calculateDayRevenue(1000, 1)).toEqual(1);
            expect(scope.calculateDayRevenue(500, 1)).toEqual(0.5);
            expect(scope.calculateDayRevenue(2000, 1)).toEqual(2);
            expect(scope.calculateDayRevenue(1000, 0.5)).toEqual(0.5);
            expect(scope.calculateDayRevenue(10000, 0.1)).toEqual(1);
            expect(scope.calculateDayRevenue(100, 50)).toEqual(5);
            expect(scope.calculateDayRevenue(10, 50)).toEqual(0.5);
        });
    });
});<|MERGE_RESOLUTION|>--- conflicted
+++ resolved
@@ -47,15 +47,10 @@
             $window = _$window_;
             scope.debounceWait = 0;
             testCont = $controller('AnalyticsController', {$scope: scope});
-<<<<<<< HEAD
-            scope.defaultStartDate = new Date("2015-04-03T00:00:00.000Z");
-            scope.defaultEndDate = new Date("2015-04-15T00:00:00.000Z");
-            angular.element(document.body).append('<input id="start-date" /><input id="end-date" />');
-=======
+
             scope.defaultStartDate = new Date(moment.utc("2015-04-03T00:00:00.000Z").format());
             scope.defaultEndDate = new Date(moment.utc("2015-04-15T00:00:00.000Z").format());
             angular.element(document.body).append('<input id="start_date" /><input id="end_date" />');
->>>>>>> dd15d805
 
             $httpBackend.flush();
         }));
