mediationModule.controller( 'WaterfallController', [ '$scope', '$http', '$routeParams', '$filter', '$timeout', '$location', 'flashMessage', 'sharedIDs',
        function( $scope, $http, $routeParams, $filter, $timeout, $location, flashMessage, sharedIDs ) {
            // Angular Templates
            $scope.appList = 'assets/templates/waterfalls/appList.html';
            $scope.subHeader = 'assets/templates/sub_header.html';
            $scope.editAppModal = 'assets/templates/apps/editAppModal.html';
            $scope.newAppModal = 'assets/templates/apps/newAppModal.html';
            $scope.editWaterfallAdProviderModal = 'assets/templates/waterfall_ad_providers/edit.html';
            $scope.testModeConfirmationModal = 'assets/templates/waterfalls/test_mode_confirmation.html';
            $scope.pauseConfirmationModal = 'assets/templates/waterfalls/pause_confirmation.html';

            $scope.page = 'waterfall';
            $scope.newAppModalTitle = "Create New App";
            $scope.modalShown = false;
            $scope.showWaterfallAdProviderModal = false;
            $scope.adProviderModalShown = false;
            $scope.showTestModeConfirmationModal = false;
            $scope.showCodeBlock = false;
            $scope.disableTestModeToggle = false;
            $scope.waterfallInfoCallComplete = false;
            $scope.systemMessage = "";
            $scope.messages = [];
            $scope.errors = {};
            $scope.form = {};
            $scope.flashMessage = flashMessage;
            $scope.selectedAdProvider = {};

            // Retrieve Waterfall data
            $scope.getWaterfallData = function() {
                $scope.waterfallInfoCallComplete = false;
                $http.get('/distributors/' + $routeParams.distributorID + '/waterfalls/' + $routeParams.waterfallID + '/waterfall_info').success(function(data) {
                    $scope.waterfallData = data;
                    $scope.appName = data.waterfall.appName;
                    $scope.appID = data.waterfall.appID;
                    sharedIDs.setAppID($scope.appID);
                    $scope.distributorID = $routeParams.distributorID;
                    sharedIDs.setDistributorID($scope.distributorID);
                    $scope.generationNumber = data.generationNumber;
                    $scope.appToken = data.waterfall.appToken;
                    $scope.disableTestModeToggle = checkTestModeToggle();
                    $scope.sortableOptions.disabled = $scope.waterfallData.waterfall.optimizedOrder;
                    $scope.sortableOptions.containment = "#waterfall-edit";
                    $scope.waterfallInfoCallComplete = true;
                }).error(function(data) {
                    $scope.waterfallInfoCallComplete = true;
                    flashMessage.add(data);
                });
            };

            $scope.getWaterfallData();

            // Callback for when the Waterfall order changes via the drag and drop
            $scope.sortableOptions = {
                stop: function(e, ui) {
                    $scope.setWaterfallOrder();
                    $scope.updateWaterfall();
                }
            };

            $scope.toggleCodeBlock = function() {
                $scope.showCodeBlock = !$scope.showCodeBlock;
            };

            // Checks status of WaterfallAdProviders to determine if the test mode toggle should be disabled
            var checkTestModeToggle = function() {
                var activeAdProviders = $scope.providersByActive(true);
                return (activeAdProviders.length < 1 && $scope.waterfallData.waterfall.testMode);
            };

            // Toggles paused on/off
            $scope.togglePaused = function() {
                var activeAdProviders = $scope.providersByActive(true);
                if(activeAdProviders.length >= 1) {
                    if($scope.waterfallData.waterfall.paused) {
                        $scope.waterfallData.waterfall.paused = false;
                        $scope.updateWaterfall();
                    } else {
                        $scope.showPauseConfirmationModal = true;
                        $scope.showModal(!$scope.modalShown);
                    }
                } else if($scope.waterfallData.waterfall.paused === false) {
                    // Should never get here unless waterfall was edited in DB
                    $scope.waterfallData.waterfall.paused = true;
                    $scope.updateWaterfall();
                } else {
                    flashMessage.add({message: "You must activate at least one Ad Provider", status: "error"});
                }
            };

            // When pause dialog is confirmed.
            $scope.confirmPause = function() {
                $scope.selectedAdProvider.active = false;
                $scope.waterfallData.waterfall.paused = true;
                $scope.updateWaterfall();
                closePauseModal();
                $scope.selectedAdProvider = {};
            };

            // When pause dialog is cancelled
            $scope.cancelPause = function() {
                $scope.waterfallData.waterfall.paused = false;
                closePauseModal();
            };

            var closePauseModal = function() {
                $scope.showModal(false);
                $scope.showPauseConfirmationModal = false;
            };

            // Toggles test mode on/off
            $scope.toggleTestMode = function(testMode) {
                ga('send', 'event', 'testmode_toggle', 'click', 'waterfalls');
                if(!$scope.disableTestModeToggle) {
                    if(testMode) {
                        $scope.waterfallData.waterfall.testMode = false;
                        if($scope.waterfallData.waterfall.paused) {
                            $scope.waterfallData.waterfall.testMode = true;
                            $scope.updateWaterfall();
                        } else {
                            $scope.showTestModeConfirmationModal = true;
                            $scope.showModal(!$scope.modalShown);
                        }
                    } else {
                        $scope.updateWaterfall();
                    }
                    $scope.disableTestModeToggle = checkTestModeToggle();
                } else {
                    $scope.waterfallData.waterfall.testMode = false;
                    $scope.waterfallData.waterfall.paused = true;
                    $scope.updateWaterfall();
                }
            };

            $scope.confirmTestMode = function() {
                ga('send', 'event', 'testmode_toggle_confirm', 'click', 'waterfalls');
                $scope.waterfallData.waterfall.testMode = true;
                $scope.updateWaterfall();
                closeTestModeModal();
            };

            $scope.cancelTestMode = function() {
                ga('send', 'event', 'testmode_toggle_cancel', 'click', 'waterfalls');
                $scope.waterfallData.waterfall.testMode = false;
                closeTestModeModal();
            };

            var closeTestModeModal = function() {
                ga('send', 'event', 'testmode_toggle_close', 'click', 'waterfalls');
                $scope.showModal(false);
                $scope.showTestModeConfirmationModal = false;
            };

            // Toggles optimized mode on/off
            $scope.toggleOptimizedMode = function() {
                ga('send', 'event', 'optimized_toggle', 'click', 'waterfalls');
                $scope.sortableOptions.disabled = !$scope.sortableOptions.disabled;
                if($scope.waterfallData.waterfall.optimizedOrder) {
                    $scope.orderOptimizedWaterfallList();
                }
                $scope.updateWaterfall();
            };

            /* Waterfall logic */
            // Sets the waterfallOrder property for each WaterfallAdProvider.
            $scope.setWaterfallOrder = function() {
                for (var index in $scope.waterfallData.waterfallAdProviderList) {
                    $scope.waterfallData.waterfallAdProviderList[index].waterfallOrder = parseInt(index);
                }
            };

            // Sets the order of the Waterfall.
            $scope.orderOptimizedWaterfallList = function() {
                if($scope.waterfallData.waterfall.optimizedOrder) {
                    var newOrder = $scope.providersByActive(true).sort(function(li1, li2) {
                        return (Number(li2.cpm) - Number(li1.cpm))
                    });
                    var inactive = $scope.providersByActive(false);
                    newOrder.push.apply(newOrder, inactive);
                    $scope.waterfallData.waterfallAdProviderList = newOrder;
                    $scope.setWaterfallOrder();
                }
            };

            // Retrieves list of ad providers who are either active or inactive
            $scope.providersByActive = function(active) {
                return $scope.waterfallData.waterfallAdProviderList.filter(function(li) { return(li.active === active) });
            };

            // Submit updates to Waterfall
            $scope.updateWaterfall = function() {
                ga('send', 'event', 'waterfall_update', 'click');
                $scope.setWaterfallOrder();
                var params = {
                    adProviderOrder: $scope.waterfallData.waterfallAdProviderList.filter(function(el) { return(!el.newRecord); }),
                    optimizedOrder: $scope.waterfallData.waterfall.optimizedOrder,
                    testMode: $scope.waterfallData.waterfall.testMode,
                    paused: $scope.waterfallData.waterfall.paused,
                    appToken: $scope.appToken,
                    generationNumber: $scope.generationNumber
                };
                $http.post('/distributors/' + $routeParams.distributorID + '/waterfalls/' + $routeParams.waterfallID, params).success(function(data) {
                    $scope.generationNumber = data.newGenerationNumber;
                    $scope.disableTestModeToggle = checkTestModeToggle();
                    flashMessage.add(data);
                }).error(function(data) {
                    flashMessage.add(data);
                });
            };

            // Toggles active/inactive status for an AdProvider
            $scope.toggleWAPStatus = function(adProviderConfig) {
<<<<<<< HEAD
                ga('send', 'event', 'toggle_wap_status', 'click', 'waterfalls');
                var activeAdProviders = $scope.waterfallData.waterfallAdProviderList.filter(function(el, index) { return(el.active); });
                var originalVal = adProviderConfig.active;
                // Only allow deactivation of Ad Provider if we are in Test mode or there is at least one other active Ad Provider.
                if(!originalVal || $scope.waterfallData.waterfall.testMode || (originalVal && (activeAdProviders.length > 1))) {
=======
                var activeAdProviders = $scope.providersByActive(true);
                // Pause waterfall if we are not in testMode and there are no activeAdProviders
                if(adProviderConfig.active && activeAdProviders.length <= 1 && !$scope.waterfallData.waterfall.paused && !$scope.waterfallData.waterfall.testMode) {
                    $scope.selectedAdProvider = adProviderConfig;
                    $scope.showPauseConfirmationModal = true;
                    $scope.showModal(!$scope.modalShown);
                } else {
>>>>>>> 5b963440
                    adProviderConfig.active = !adProviderConfig.active;
                    $scope.updateWaterfall();
                    $scope.disableTestModeToggle = checkTestModeToggle();
                    $scope.orderOptimizedWaterfallList();
                }
            };

            /* App logic */
            // Open the App settings page
            $scope.toggleEditAppModal = function() {
                ga('send', 'event', 'toggle_edit_app_modal', 'click', 'waterfalls');
                // Retrieve App data
                $http.get('/distributors/' + $routeParams.distributorID + '/apps/' + $scope.appID + '/edit').success(function(data) {
                    $scope.data = data;
                    $scope.form.editAppForm.$setPristine();
                    $scope.form.editAppForm.$setUntouched();
                }).error(function(data) {
                    flashMessage.add(data);
                });

                $scope.showEditAppModal = !$scope.showEditAppModal;
                $scope.showModal(!$scope.modalShown);
            };

            $scope.closeWAPModal = function() {
                ga('send', 'event', 'close_wap_modal', 'click', 'waterfalls');
                $scope.showModal(false);
                $scope.showWaterfallAdProviderModal = false;
            };

            // Open the App creation page
            $scope.toggleNewAppModal = function() {
                ga('send', 'event', 'toggle_new_app_modal', 'click', 'waterfalls');
                $scope.errors = {};
                $scope.newApp = {appName: null, currencyName: null, exchangeRate: null, rewardMin: null, rewardMax: null, roundUp: true};
                $scope.showNewAppModal = !$scope.showNewAppModal;
                $scope.form.newAppForm.$setPristine();
                $scope.form.newAppForm.$setUntouched();
                $scope.showModal(!$scope.modalShown);
            };

            // Submit form if fields are valid.
            $scope.submitNewApp = function(form) {
                if(form.$valid) {
                    ga('send', 'event', 'submit_new_app', 'click', 'waterfalls');
                    var distributorID = $routeParams.distributorID;
                    setNumberValues("newApp");
                    $http.post('/distributors/' + distributorID + '/apps', $scope.newApp).
                        success(function(data, status, headers, config) {
                            $scope.toggleNewAppModal();
                            $location.path('/distributors/' + distributorID + '/waterfalls/' + data.waterfallID + '/edit').replace();
                            flashMessage.add(data);
                        }).error(function(data, status, headers, config) {
                            if(data.fieldName) {
                                $scope.errors[data.fieldName] = data.message;
                                $scope.errors[data.fieldName + "Class"] = "error";
                            }
                        });
                }
            };

            var setNumberValues = function(scopeObject) {
                var parsedRewardMax = parseInt($scope[scopeObject].rewardMax);
                $scope[scopeObject].rewardMax = isNaN(parsedRewardMax) ? null : parsedRewardMax;
                $scope[scopeObject].rewardMin = parseInt($scope[scopeObject].rewardMin);
                $scope[scopeObject].exchangeRate = parseInt($scope[scopeObject].exchangeRate);
            };

            // Submit updates to App
            $scope.submitEditApp = function(form) {
                if(form.$valid) {
                    ga('send', 'event', 'submit_edit_app', 'click', 'waterfalls');
                    setNumberValues("data");
                    $scope.data.generationNumber = $scope.generationNumber;
                    $http.post('/distributors/' + $routeParams.distributorID + '/apps/' + $scope.appID, $scope.data).
                        success(function(data, status, headers, config) {
                            if($scope.appName !== $scope.data.appName) {
                                var apps = $scope.waterfallData.appsWithWaterfalls;
                                $scope.appName = $scope.data.appName;
                                for(index in apps) {
                                    if(apps[index].id === $scope.appID) {
                                        apps[index].name = $scope.data.appName;
                                    }
                                }
                            }
                            $scope.generationNumber = data.generationNumber;
                            $scope.showEditAppModal = false;
                            $scope.showModal(false);
                            flashMessage.add(data);
                        }).error(function(data, status, headers, config) {
                            if(data.fieldName) {
                                $scope.errors[data.fieldName] = data.message;
                                $scope.errors[data.fieldName + "Class"] = "error";
                            } else {
                                flashMessage.add(data);
                            }
                        });
                }
            };

            /* WaterfallAdProvider logic */
            // Sets WaterfallAdProvider data on a successful response from the server
            var setWAPData = function(wapData) {
                $scope.wapData = wapData;
                $scope.wapData.cpm = $filter("monetaryFormat")(wapData.cpm);
                $scope.form.editWAP.$setPristine();
                $scope.form.editWAP.$setUntouched();
                $scope.showWaterfallAdProviderModal = true;
                $scope.showModal(true);
                for(var i = 0; i < wapData.requiredParams.length; i++) {
                    var param = wapData.requiredParams[i];
                    $scope.restartableParams[param.displayKey] = param.value;
                }
            };

            // Retrieves WaterfallAdProvider data from the server if an instance exists.  Otherwise, create a new WaterfallAdProvider.
            $scope.editWaterfallAdProvider = function(adProviderConfig) {
                ga('send', 'event', 'edit_waterfall_ad_provider', 'click', 'waterfalls');
                $scope.restartableParams = {};
                $scope.changedRestartParams = {};
                $scope.errors = {};
                $scope.invalidForm = false;
                if(adProviderConfig.newRecord) {
                    var params = {
                        waterfallID: $routeParams.waterfallID,
                        appToken: $scope.appToken,
                        generationNumber: $scope.generationNumber,
                        configurable: adProviderConfig.configurable,
                        adProviderID: adProviderConfig.waterfallAdProviderID,
                        cpm: adProviderConfig.cpm
                    };
                    // Create a new WaterfallAdProvider
                    $http.post("/distributors/" + $scope.distributorID + "/waterfall_ad_providers", params).success(function(data) {
                        for(var i = 0; i < $scope.waterfallData.waterfallAdProviderList.length; i++) {
                            var provider = $scope.waterfallData.waterfallAdProviderList[i];
                            if(provider.waterfallAdProviderID === params["adProviderID"]) {
                                provider.newRecord = false;
                                provider.waterfallAdProviderID = data.wapID;
                            }
                        }
                        $scope.generationNumber = data.newGenerationNumber;
                        setWAPData(data)
                    }).error(function(data) {
                        flashMessage.add(data);
                    });
                } else {
                    // If a WaterfallAdProvider already exists, retrieve its data from the server
                    $http.get('/distributors/' + $routeParams.distributorID + '/waterfall_ad_providers/' + adProviderConfig.waterfallAdProviderID + '/edit', {params: {app_token: $scope.appToken}}).success(function(wapData) {
                        setWAPData(wapData);
                    }).error(function(data) {
                        flashMessage.add(data);
                    });
                }
            };

            // Checks WaterfallAdProvider modal form and submits update if valid.
            $scope.updateWAP = function(form) {
                $scope.errors = {};
                // Check for modified params that require an App restart
                for (var i = 0; i < $scope.wapData.requiredParams.length; i++) {
                    var param = $scope.wapData.requiredParams[i];
                    if (param.displayKey != "" && param.value != $scope.restartableParams[param.displayKey]) {
                        $scope.changedRestartParams[param.displayKey] = param.value;
                    }
                }
                var parsedCpm = parseFloat($scope.wapData.cpm);
<<<<<<< HEAD
                if(isNaN(parsedCpm) || parsedCpm < 0 || ($scope.wapData.cpm.match(/^[0-9]{0,}([\.][0-9]+)?$/) === null)) {
                    $scope.errors.cpmMessage = "eCPM must be a valid number greater than or equal to $0.00";
                    $scope.invalidForm = true;
                    $scope.errors["staticParams-cpm"] = "error";
                }
                if(!$scope.invalidForm) {
                    ga('send', 'event', 'update_waterfall_ad_provider', 'click', 'waterfalls');
=======
                if(form.$valid) {
>>>>>>> 5b963440
                    $scope.wapData.generationNumber = $scope.generationNumber;
                    $scope.wapData.appToken = $scope.appToken;
                    $scope.wapData.waterfallID = $routeParams.waterfallID;
                    // Submit update for WaterfallAdProvider
                    $http.post('/distributors/' + $routeParams.distributorID + '/waterfall_ad_providers/' + $scope.wapData.waterfallAdProviderID, $scope.wapData).success(function(data) {
                        $scope.generationNumber = data.newGenerationNumber;
                        var adProviders = $scope.waterfallData.waterfallAdProviderList;
                        for(var i = 0; i < adProviders.length; i++) {
                            if(adProviders[i].name === $scope.wapData.adProviderName) {
                                if(adProviders[i].unconfigured) {
                                    $scope.changedRestartParams = {};
                                }
                                adProviders[i].cpm = parsedCpm;
                                adProviders[i].unconfigured = false;
                            }
                        }
                        $scope.orderOptimizedWaterfallList();
                        $scope.updateWaterfall();
                        $scope.showWaterfallAdProviderModal = false;
                        $scope.showModal(false);
                        var restartParams = Object.keys($scope.changedRestartParams);
                        var successMessage = $scope.wapData.adProviderName + " updated!";
                        flashMessage.add({message: generateWAPSuccessMesage(successMessage, restartParams), status: "success"});
                    }).error(function(data) {
                        flashMessage.add(data);
                    });
                }
            };

            // If necessary, adds param names which require an App restart to the success message
            var generateWAPSuccessMesage = function(message, restartParams) {
                if(restartParams.length > 0) {
                    var paramMessage = restartParams.length == 1 ? restartParams[0] : restartParams.slice(0, restartParams.length - 1).join(", ") + ", and " + restartParams[restartParams.length - 1];
                    message += " Changes to " + paramMessage + " will require your app to be restarted to take effect.";
                }
                return message;
            };
        } ]
);<|MERGE_RESOLUTION|>--- conflicted
+++ resolved
@@ -209,13 +209,7 @@
 
             // Toggles active/inactive status for an AdProvider
             $scope.toggleWAPStatus = function(adProviderConfig) {
-<<<<<<< HEAD
                 ga('send', 'event', 'toggle_wap_status', 'click', 'waterfalls');
-                var activeAdProviders = $scope.waterfallData.waterfallAdProviderList.filter(function(el, index) { return(el.active); });
-                var originalVal = adProviderConfig.active;
-                // Only allow deactivation of Ad Provider if we are in Test mode or there is at least one other active Ad Provider.
-                if(!originalVal || $scope.waterfallData.waterfall.testMode || (originalVal && (activeAdProviders.length > 1))) {
-=======
                 var activeAdProviders = $scope.providersByActive(true);
                 // Pause waterfall if we are not in testMode and there are no activeAdProviders
                 if(adProviderConfig.active && activeAdProviders.length <= 1 && !$scope.waterfallData.waterfall.paused && !$scope.waterfallData.waterfall.testMode) {
@@ -223,7 +217,6 @@
                     $scope.showPauseConfirmationModal = true;
                     $scope.showModal(!$scope.modalShown);
                 } else {
->>>>>>> 5b963440
                     adProviderConfig.active = !adProviderConfig.active;
                     $scope.updateWaterfall();
                     $scope.disableTestModeToggle = checkTestModeToggle();
@@ -390,17 +383,8 @@
                     }
                 }
                 var parsedCpm = parseFloat($scope.wapData.cpm);
-<<<<<<< HEAD
-                if(isNaN(parsedCpm) || parsedCpm < 0 || ($scope.wapData.cpm.match(/^[0-9]{0,}([\.][0-9]+)?$/) === null)) {
-                    $scope.errors.cpmMessage = "eCPM must be a valid number greater than or equal to $0.00";
-                    $scope.invalidForm = true;
-                    $scope.errors["staticParams-cpm"] = "error";
-                }
-                if(!$scope.invalidForm) {
+                if(form.$valid) {
                     ga('send', 'event', 'update_waterfall_ad_provider', 'click', 'waterfalls');
-=======
-                if(form.$valid) {
->>>>>>> 5b963440
                     $scope.wapData.generationNumber = $scope.generationNumber;
                     $scope.wapData.appToken = $scope.appToken;
                     $scope.wapData.waterfallID = $routeParams.waterfallID;
