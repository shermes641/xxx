package models

import play.api.libs.json.{JsArray, JsObject, Json}
import play.api.test.FakeApplication
import play.api.test.Helpers._
<<<<<<< HEAD
import resources.AdProviderSpecSetup

class AdProviderManagementSpec extends SpecificationWithFixtures with AdProviderSpecSetup with AdProviderManagement {
=======
import resources.SpecificationWithFixtures
>>>>>>> dc848d0a

  running(FakeApplication(additionalConfiguration = testDB)) {
    List(
      AdProvider.create(Platform.Android.HyprMarketplace.name,
        Platform.Android.HyprMarketplace.configurationData,
        Platform.Android.PlatformID,
        Platform.Android.HyprMarketplace.callbackURLFormat,
        Platform.Android.HyprMarketplace.configurable,
        Platform.Android.HyprMarketplace.defaultEcpm))
  }

  val config = {
    """{ "requiredParams":[{"description": "",
      |  "displayKey": "Unity Ads App ID",
      |  "key": "appID",
      |  "value": "",
      |  "dataType": "String",
      |  "refreshOnAppRestart": true,
      |  "minLength": 1
      |  }],
      |  "reportingParams": [{"description": "",
      |  "displayKey": "API Key",
      |  "key": "APIKey",
      |  "value": "",
      |  "dataType": "String",
      |  "refreshOnAppRestart": false
      |  }],
      |  "callbackParams": [{"description": "",
      |  "displayKey": "Secret Key",
      |  "key": "APIKey",
      |  "value": "",
      |  "dataType": "String",
      |  "refreshOnAppRestart": false
      |  }]}""".stripMargin
  }
  val providerList = Platform.Ios.allAdProviders ++ Platform.Android.allAdProviders

  "createAdProvider" should {
    "find or create ad providers" in new WithDB {
      providerList.foreach { adProvider =>
        val res = createAdProvider(adProvider.platformID, adProvider) == AdProviderResult.CREATED ||
          createAdProvider(adProvider.platformID, adProvider) == AdProviderResult.EXISTS
        res must beEqualTo(true)
      }

      providerList.foreach { adProvider =>
        createAdProvider(adProvider.platformID, adProvider) must beEqualTo(AdProviderResult.EXISTS)
      }
    }

    "create new ad provider" in new WithDB {
      val androidProvider = new UpdatableAdProvider("New Ad Provider", config, Platform.AndroidPlatformID, Some(""), true, Some(10))
      createAdProvider(androidProvider.platformID, androidProvider) must beEqualTo(AdProviderResult.CREATED)
      createAdProvider(androidProvider.platformID, androidProvider) must beEqualTo(AdProviderResult.EXISTS)

      val iosProvider = new UpdatableAdProvider("New Ad Provider", config, Platform.IosPlatformID, Some(""), true, Some(10))
      createAdProvider(iosProvider.platformID, iosProvider) must beEqualTo(AdProviderResult.CREATED)
      createAdProvider(iosProvider.platformID, iosProvider) must beEqualTo(AdProviderResult.EXISTS)
    }

    "fail with bad platform ID" in new WithDB {
      var provider = new UpdatableAdProvider("New Ad Provider", config, 0L, Some(""), true, Some(10))
      createAdProvider(provider.platformID, provider) must beEqualTo(AdProviderResult.INVALID_PLATFORM_ID)

      provider = new UpdatableAdProvider("New Ad Provider", config, 12367867823L, Some(""), true, Some(10))
      createAdProvider(provider.platformID, provider) must beEqualTo(AdProviderResult.INVALID_PLATFORM_ID)
    }
  }

  "updateSingleAdProvider" should {
    "fail when ad provider does not exist in the DB" in new WithDB {
      val provider = new UpdatableAdProvider("Newer Ad Provider", config, 5646388L, Some(""), true, Some(10))
      updateSingleAdProvider(provider) must beEqualTo(AdProviderResult.FAILED)
    }

    "succeed when ad provider exists in the DB" in new WithDB {
      val provider = new UpdatableAdProvider("Newer Ad Provider", config, Platform.IosPlatformID, Some(""), true, Some(10))
      createAdProvider(provider.platformID, provider) must beEqualTo(AdProviderResult.CREATED)
      updateSingleAdProvider(provider) must beEqualTo(AdProviderResult.UPDATED)


      val newConfig = config.replace("""displayKey": "Unity Ads App ID""", """displayKey": "Newer Ads App ID""")
      val newProvider = new UpdatableAdProvider("Newer Ad Provider", newConfig, Platform.IosPlatformID, Some("ABCD"), false, Some(5))
      updateSingleAdProvider(newProvider) must beEqualTo(AdProviderResult.UPDATED)

      val adp = AdProvider.findByPlatformAndName(newProvider.platformID, newProvider.name).get
      adp.name must beEqualTo(newProvider.name)
      adp.platformID must beEqualTo(newProvider.platformID)
      (adp.configurationData + "").contains("Newer Ads App ID")
      (adp.configurationData + "").contains("ABCD")
      adp.configurable must beEqualTo(false)
      adp.defaultEcpm must beEqualTo(Some(5))
    }
  }

  "loadAll" should {
    "match the total count of ad providers and not fail" in new WithDB {
      val res = loadAll()
      var result = !res.contains(AdProviderResult.FAILED) &&
        !res.contains(AdProviderResult.INVALID_PLATFORM_ID) &&
        !res.contains(AdProviderResult.UPDATED)

      res.size must beEqualTo(providerList.size)
      result must beEqualTo(true)
    }
  }

  "updateAll" should {
    "match the total count of ad providers" in new WithDB {
      loadAll()
      val res = updateAll()
      res must beEqualTo(providerList.size)
    }
  }

  "update" should {
    "update values for only the ad provider passed as an argument" in new WithDB {
      val adProvider = AdProvider.findAllByPlatform(Platform.Ios.PlatformID).head
      val newDefaultEcpm = Some(25.00)
      val newConfigurationData = adProvider.configurationData.as[JsObject]
        .deepMerge(Json.obj("requiredParams" -> JsArray()))
      val newCallbackURLFormat = Some("some callback URL format")
      val newPlatformID = Platform.Android.PlatformID
      val updatableAdProvider = new UpdatableAdProvider(
        adProvider.name,
        newConfigurationData.toString(),
        adProvider.platformID,
        newCallbackURLFormat,
        !adProvider.configurable,
        newDefaultEcpm
      )

      AdProvider.updateSingleAdProvider(updatableAdProvider).toString must beEqualTo(AdProviderResult.UPDATED.toString)
      val updatedAdProvider = AdProvider.findAllByPlatform(updatableAdProvider.platformID)
        .filter(_.name == adProvider.name).head
      updatedAdProvider.configurationData must beEqualTo(newConfigurationData)
      updatedAdProvider.configurable must beEqualTo(!adProvider.configurable)
      updatedAdProvider.defaultEcpm must beEqualTo(newDefaultEcpm)
    }
  }
}
<|MERGE_RESOLUTION|>--- conflicted
+++ resolved
@@ -3,22 +3,12 @@
 import play.api.libs.json.{JsArray, JsObject, Json}
 import play.api.test.FakeApplication
 import play.api.test.Helpers._
-<<<<<<< HEAD
-import resources.AdProviderSpecSetup
+import resources.{AdProviderSpecSetup, SpecificationWithFixtures}
 
 class AdProviderManagementSpec extends SpecificationWithFixtures with AdProviderSpecSetup with AdProviderManagement {
-=======
-import resources.SpecificationWithFixtures
->>>>>>> dc848d0a
 
   running(FakeApplication(additionalConfiguration = testDB)) {
-    List(
-      AdProvider.create(Platform.Android.HyprMarketplace.name,
-        Platform.Android.HyprMarketplace.configurationData,
-        Platform.Android.PlatformID,
-        Platform.Android.HyprMarketplace.callbackURLFormat,
-        Platform.Android.HyprMarketplace.configurable,
-        Platform.Android.HyprMarketplace.defaultEcpm))
+    AdProvider.loadAll()
   }
 
   val config = {
