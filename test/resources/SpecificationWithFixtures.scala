--- conflicted
+++ resolved
@@ -14,11 +14,7 @@
 
 abstract class SpecificationWithFixtures extends Specification with CleanDB with DefaultUserValues with GenerationNumberHelper {
   sequential
-<<<<<<< HEAD
-  
-=======
-
->>>>>>> 387439b8
+
   val DocumentationUsername = running(FakeApplication(additionalConfiguration = testDB)) {
     Play.current.configuration.getString("httpAuthUser").getOrElse("")
   }
