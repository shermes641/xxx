package functional

import models._
import play.api.test._
import play.api.test.Helpers._

class AppsControllerSpec extends SpecificationWithFixtures {
  val appName = "App 1"

  def withUser[A](test: DistributorUser => A): DistributorUser = {
    DistributorUser.create(email, password, companyName)
    DistributorUser.findByEmail(email).get
  }

  "App index action" should {
    "display all apps" in new WithFakeBrowser {
      withUser(user => {
        val app2Name = "App 2"
        App.create(user.distributorID.get, app2Name)
        val url = "http://localhost:" + port + "/distributors/" + user.distributorID.get + "/apps"
        browser.goTo(url)
        browser.pageSource must contain(appName)
        browser.pageSource must contain(app2Name)
      })
    }
  }

  "App newApp action" should {
    "render application index page when sign up is successful" in new WithFakeBrowser {
      withUser(user => {
        browser.goTo("http://localhost:" + port + "/distributors/" + user.distributorID.get + "/apps/new")
        browser.fill("#name").`with`(appName)
        browser.click("button")
        browser.pageSource must contain(appName)
      })
    }

    "create a new Waterfall which belongs to the new App" in new WithFakeBrowser {
      withUser(user => {
        browser.goTo("http://localhost:" + port + "/distributors/" + user.distributorID.get + "/apps/new")
        browser.fill("#name").`with`(appName)
        browser.click("button")
        val appID = App.findAll(user.distributorID.get)(0).id
<<<<<<< HEAD
        Waterfall.findByAppID(appID).size must beGreaterThan(0)
=======
        Waterfall.findByAppID(appID).size must beEqualTo(1)
>>>>>>> 8309a748
      })
    }
  }

  "App show action" should {
    "display info for app" in new WithFakeBrowser {
      withUser(user => {
        val appID = App.create(user.distributorID.get, appName)
        val url = "http://localhost:" + port + "/distributors/" + user.distributorID.get + "/apps/" + appID.get
        browser.goTo(url)
        browser.pageSource must contain(appName)
      })
    }
  }

  "App update action" should {
    "update the app record in the database" in new WithFakeBrowser {
      withUser(user => {
        val appID = App.create(user.distributorID.get, "App 1")
        val newAppName = "New App Name"
        val url = "http://localhost:" + port + "/distributors/" + user.distributorID.get + "/apps/" + appID.get + "/edit"
        browser.goTo(url)
        browser.fill("#name").`with`(newAppName)
        browser.$("button[name=submit]").click()
        browser.pageSource must contain(newAppName)
      })
    }
  }
  step(clean)
}<|MERGE_RESOLUTION|>--- conflicted
+++ resolved
@@ -41,11 +41,7 @@
         browser.fill("#name").`with`(appName)
         browser.click("button")
         val appID = App.findAll(user.distributorID.get)(0).id
-<<<<<<< HEAD
-        Waterfall.findByAppID(appID).size must beGreaterThan(0)
-=======
         Waterfall.findByAppID(appID).size must beEqualTo(1)
->>>>>>> 8309a748
       })
     }
   }
