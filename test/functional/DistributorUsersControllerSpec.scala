package functional

import models._
import play.api.test._
import play.api.test.Helpers._

class DistributorUsersControllerSpec extends SpecificationWithFixtures {
  val request = FakeRequest(POST, "/distributor_users").withFormUrlEncodedBody(
    "company" -> companyName,
    "email" -> "user@jungroup.com",
    "password" -> password,
    "confirmation" -> password,
    "terms" -> "true"
  )

  "Sign up page" should {
    "render pending page when sign up is successful" in new WithFakeBrowser {
      browser.goTo("http://localhost:" + port + "/signup")
      browser.fill("#company").`with`(companyName)
      browser.fill("#email").`with`(email)
      browser.fill("#password").`with`(password)
      browser.fill("#confirmation").`with`(password)
      browser.$("#terms").click()
      browser.find("button").first().isEnabled must beEqualTo(true)
      browser.click("button")
      browser.pageSource must contain("pending")
    }

    "disable the submit button if terms are not agreed to" in new WithFakeBrowser {
      browser.goTo("http://localhost:" + port + "/signup")
      browser.fill("#company").`with`(companyName)
      browser.fill("#email").`with`(email)
      browser.fill("#password").`with`(password)
      browser.fill("#confirmation").`with`(password)
      browser.find("button").first().isEnabled must beEqualTo(false)
    }

    "hide the license agreement unless the user clicks on the License Agreement link" in new WithFakeBrowser {
      browser.goTo("http://localhost:" + port + "/signup")
      browser.find("#termsContainer").first().isDisplayed must beEqualTo(false)
      browser.$("#viewTerms").click()
      browser.find("#termsContainer").first().isDisplayed must beEqualTo(true)
    }

    "redirect to the sign up page if the user's email is taken" in new WithFakeBrowser {
      DistributorUser.create(email, password, companyName)
      browser.goTo("http://localhost:" + port + "/signup")
      browser.fill("#company").`with`(companyName)
      browser.fill("#email").`with`(email)
      browser.fill("#password").`with`(password)
      browser.fill("#confirmation").`with`(password)
      browser.$("#terms").click()
      browser.click("button")
      browser.pageSource must contain("Sign Up")
    }

    "respond with a 303 when email is taken" in new WithFakeBrowser {
      DistributorUser.create(email, password, companyName)
      val Some(result) = route(request)
      status(result) must equalTo(303)
    }
  }

  "Authenticated actions" should {

    "redirect to login if the user is not authenticated" in new WithFakeBrowser {
      val baseURL = "http://localhost:" + port
      val email1 = "Email 1"
      val email2 = "Email 2"
      DistributorUser.create(email1, password, companyName)
      DistributorUser.create(email2, password, companyName)
      val user1 = DistributorUser.findByEmail(email1).get
      val user2 = DistributorUser.findByEmail(email2).get
      browser.goTo(baseURL + "/distributors/" + user2.distributorID.get + "/apps")
      browser.pageSource must contain("Log In")
    }

<<<<<<< HEAD
    "redirect to app index if user is authenticated" in new WithFakeBrowser {
      val baseURL = "http://localhost:" + port
      logInUser()
      browser.goTo(baseURL + "/login")
      browser.pageSource must contain("Begin by creating an app")
    }

    "redirect to app index if user is authenticated" in new WithFakeBrowser {
      val baseURL = "http://localhost:" + port
      logInUser()
      browser.goTo(baseURL + "/signup")
      browser.pageSource must contain("Begin by creating an app")
=======
    "redirect to pending if the user account is not active" in new WithFakeBrowser {
      val baseURL = "http://localhost:" + port
      val user = DistributorUser.findByEmail(email).get
      logInUser()
      browser.goTo(baseURL + "/distributors/" + user.distributorID.get + "/apps")
      browser.pageSource must contain("pending")
>>>>>>> 2befc74b
    }
  }
  step(clean)
}<|MERGE_RESOLUTION|>--- conflicted
+++ resolved
@@ -62,6 +62,13 @@
   }
 
   "Authenticated actions" should {
+    "redirect to pending if the user account is not active" in new WithFakeBrowser {
+      val baseURL = "http://localhost:" + port
+      val user = DistributorUser.findByEmail(email).get
+      logInUser()
+      browser.goTo(baseURL + "/distributors/" + user.distributorID.get + "/apps")
+      browser.pageSource must contain("pending")
+    }
 
     "redirect to login if the user is not authenticated" in new WithFakeBrowser {
       val baseURL = "http://localhost:" + port
@@ -75,27 +82,20 @@
       browser.pageSource must contain("Log In")
     }
 
-<<<<<<< HEAD
-    "redirect to app index if user is authenticated" in new WithFakeBrowser {
+    "redirect to app index from login if user is authenticated" in new WithFakeBrowser {
+      DistributorUser.setActive(DistributorUser.findByEmail(email).get)
       val baseURL = "http://localhost:" + port
       logInUser()
       browser.goTo(baseURL + "/login")
       browser.pageSource must contain("Begin by creating an app")
     }
 
-    "redirect to app index if user is authenticated" in new WithFakeBrowser {
+    "redirect to app index from signup if user is authenticated" in new WithFakeBrowser {
+      DistributorUser.setActive(DistributorUser.findByEmail(email).get)
       val baseURL = "http://localhost:" + port
       logInUser()
       browser.goTo(baseURL + "/signup")
       browser.pageSource must contain("Begin by creating an app")
-=======
-    "redirect to pending if the user account is not active" in new WithFakeBrowser {
-      val baseURL = "http://localhost:" + port
-      val user = DistributorUser.findByEmail(email).get
-      logInUser()
-      browser.goTo(baseURL + "/distributors/" + user.distributorID.get + "/apps")
-      browser.pageSource must contain("pending")
->>>>>>> 2befc74b
     }
   }
   step(clean)
