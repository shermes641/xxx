package functional

import anorm.SQL
import models._
import org.specs2.runner._
import org.junit.runner._
import play.api.db.DB
import play.api.libs.json._
import play.api.test._
import play.api.test.Helpers._
import resources._

@RunWith(classOf[JUnitRunner])
class WaterfallsControllerSpec extends SpecificationWithFixtures with WaterfallSpecSetup {
  val wap1 = running(FakeApplication(additionalConfiguration = testDB)) {
    val id = WaterfallAdProvider.create(waterfall.id, adProviderID1.get, None, None, true, true).get
    WaterfallAdProvider.find(id).get
  }

  val wap2 = running(FakeApplication(additionalConfiguration = testDB)) {
    val id = WaterfallAdProvider.create(waterfall.id, adProviderID2.get, None, None, true, true).get
    WaterfallAdProvider.find(id).get
  }

  "WaterfallsController.list" should {
    "return waterfall edit page with one waterfall" in new WithAppBrowser(distributor.id.get) {
      logInUser()

      browser.goTo(controllers.routes.WaterfallsController.list(distributor.id.get, currentApp.id, None).url)
      browser.pageSource must contain("Edit Waterfall")
      browser.pageSource must contain(currentWaterfall.name)
    }

    "return to app list if multiple waterfalls are found" in new WithAppBrowser(distributor.id.get) {
      logInUser()

      DB.withTransaction { implicit connection => createWaterfallWithConfig(currentApp.id, "New Waterfall") }
      browser.goTo(controllers.routes.WaterfallsController.list(distributor.id.get, currentApp.id, None).url)
      browser.pageSource must contain("Waterfall could not be found.")
    }
  }

  "WaterfallsController.editAll" should {
    "redirect to the edit page for the appropriate Waterfall if a Waterfall ID is passed" in new WithFakeBrowser {
      val targetUrl = controllers.routes.WaterfallsController.edit(distributor.id.get, waterfall.id).url

      logInUser()

      browser.goTo(controllers.routes.WaterfallsController.editAll(distributor.id.get, Some(waterfall.id), None).url)
      browser.find("select[id=waterfall-selection]").getValue must beEqualTo(targetUrl)
      browser.url() must beEqualTo(targetUrl)
    }

    "redirect to the edit page for the appropriate Waterfall if an App ID is passed" in new WithFakeBrowser {
      val appID = Some(app1.id)
      val targetUrl = controllers.routes.WaterfallsController.edit(distributor.id.get, waterfall.id).url

      logInUser()

      browser.goTo(controllers.routes.WaterfallsController.editAll(distributor.id.get, None, appID).url)
      browser.find("select[id=waterfall-selection]").getValue must beEqualTo(targetUrl)
      browser.url() must beEqualTo(targetUrl)
    }

    "render the edit page with no Waterfall selected if no Waterfall ID or App ID is passed" in new WithFakeBrowser {
      logInUser()

      browser.goTo(controllers.routes.WaterfallsController.editAll(distributor.id.get, None, None).url)
      browser.$("#waterfall-selection").getValue must beEqualTo("")
    }
  }

  "WaterfallsController.update" should {
    "respond with a 200 and an updated generation number if update is successful" in new WithFakeBrowser {
      val originalGeneration = generationNumber(app1.id)
      val configInfo1 = JsObject(
        Seq(
          "id" -> JsString(wap1.id.toString),
          "newRecord" -> JsString("false"),
          "active" -> JsString("true"),
          "waterfallOrder" -> JsString("0"),
          "cpm" -> JsString(""),
          "configurable" -> JsString("true"),
          "pending" -> JsString("true")
        )
      )
      val configInfo2 = JsObject(
        Seq(
          "id" -> JsString(wap2.id.toString),
          "newRecord" -> JsString("false"),
          "active" -> JsString("true"),
          "waterfallOrder" -> JsString("1"),
          "cpm" -> JsString(""),
          "configurable" -> JsString("true"),
          "pending" -> JsString("true")
        )
      )
      val body = JsObject(
        Seq(
          "adProviderOrder" ->
            JsArray(Seq(
              configInfo1,
              configInfo2
            )),
          "optimizedOrder" -> JsString("false"),
          "testMode" -> JsString("false"),
          "appToken" -> JsString(app1.token),
          "waterfallID" -> JsString(waterfall.id.toString),
          "generationNumber" -> JsString((generationNumber(app1.id)).toString)
        )
      )
      val request = FakeRequest(
        POST,
        controllers.routes.WaterfallsController.update(distributor.id.get, waterfall.id).url,
        FakeHeaders(Seq("Content-type" -> Seq("application/json"))),
        body
      )
      val Some(result) = route(request.withSession("distributorID" -> distributor.id.get.toString, "username" -> email))
      status(result) must equalTo(200)
      val generationNumberResponse = (Json.parse(contentAsString(result)) \ "newGenerationNumber").as[String].toLong
      generationNumberResponse must beEqualTo(originalGeneration + 1)
      generationNumber(app1.id) must beEqualTo(originalGeneration + 1)
    }

    "respond with 400 if JSON is not formed properly" in new WithFakeBrowser {
      val originalGeneration = generationNumber(app1.id)
      val request = FakeRequest(
        POST,
        controllers.routes.WaterfallsController.update(distributor.id.get, waterfall.id).url,
        FakeHeaders(),
        ""
      )
      val Some(result) = route(request.withSession("distributorID" -> distributor.id.get.toString, "username" -> email))
      status(result) must equalTo(400)
      generationNumber(app1.id) must beEqualTo(originalGeneration)
    }

    "reorder the waterfall in the same configuration as the drag and drop list" in new WithFakeBrowser {
      clearGeneration(app1.id)
      val originalGeneration = generationNumber(app1.id)
      val waterfallOrder = DB.withTransaction { implicit connection => Waterfall.order(app1.token) }
      val firstProvider = waterfallOrder(0).providerName

      logInUser()

      browser.goTo(controllers.routes.WaterfallsController.edit(distributor.id.get, waterfall.id).url)
      browser.executeScript("$('ul').prepend($('li').last());")
      browser.executeScript("angular.element(\"#waterfall-edit\").scope().postUpdate();")
      browser.await().atMost(5, java.util.concurrent.TimeUnit.SECONDS).until("#waterfall-edit-success").areDisplayed()
      val newOrder = DB.withTransaction { implicit connection => Waterfall.order(app1.token) }
      newOrder(0).providerName must not equalTo(firstProvider)
      generationNumber(app1.id) must beEqualTo(originalGeneration + 1)
    }

    "remove an ad provider from the order when a user clicks the Deactivate button" in new WithFakeBrowser {
      val originalGeneration = generationNumber(waterfall.app_id)
      val originalOrder = DB.withTransaction { implicit connection => Waterfall.order(app1.token) }

      logInUser()

      browser.goTo(controllers.routes.WaterfallsController.edit(distributor.id.get, waterfall.id).url)
      browser.$("button[name=status]").first().click()
      browser.await().atMost(5, java.util.concurrent.TimeUnit.SECONDS).until("#waterfall-edit-success").areDisplayed()
      val newOrder = DB.withTransaction { implicit connection => Waterfall.order(app1.token) }
      newOrder.filter(adProvider => adProvider.active.get).size must equalTo(originalOrder.size - 1)
      generationNumber(waterfall.app_id) must beEqualTo(originalGeneration + 1)
    }

    "configure an ad provider from the waterfall edit page" in new WithFakeBrowser with JsonTesting {
      WaterfallAdProvider.update(new WaterfallAdProvider(wap1.id, wap1.waterfallID, wap1.adProviderID, Some(1), wap1.cpm, Some(true), wap1.fillRate, wap1.configurationData, wap1.reportingActive))
      WaterfallAdProvider.update(new WaterfallAdProvider(wap2.id, wap2.waterfallID, wap2.adProviderID, Some(0), wap2.cpm, Some(true), wap2.fillRate, wap2.configurationData, wap1.reportingActive))
      Waterfall.update(waterfall.id, false, false)
      clearGeneration(app1.id)
      val originalGeneration = generationNumber(app1.id)
      DB.withConnection { implicit connection =>
        SQL("update ad_providers set configuration_data = CAST({configuration_data} AS json) where id = {wap2_id};").on("configuration_data" -> configurationData, "wap2_id" -> wap2.id).executeInsert()
      }

      logInUser()

      browser.goTo(controllers.routes.WaterfallsController.edit(distributor.id.get, waterfall.id).url)
      browser.$("button[name=configure-wap]").first().click()
      browser.await().atMost(5, java.util.concurrent.TimeUnit.SECONDS).until("#edit-waterfall-ad-provider").areDisplayed()
      val configKey = "some key"
      browser.fill("input").`with`("5.0", configKey)
      browser.click("button[name=update-ad-provider]")
      browser.await().atMost(5, java.util.concurrent.TimeUnit.SECONDS).until("#waterfall-edit-success").isPresent()
      val waterfallAdProviderParams = WaterfallAdProvider.find(wap2.id).get.configurationData \ "requiredParams"
      (waterfallAdProviderParams \ configurationParams(0)).as[String] must beEqualTo(configKey)
      generationNumber(waterfall.app_id) must beEqualTo(originalGeneration + 1)
    }

    "toggle waterfall optimization on and off" in new WithFakeBrowser {
      clearGeneration(app1.id)
      val originalGeneration = generationNumber(app1.id)

      logInUser()

<<<<<<< HEAD
      browser.goTo(controllers.routes.WaterfallsController.edit(distributor.id.get, waterfall.id).url)
      Waterfall.find(waterfall.id, distributor.id.get).get.optimizedOrder must beEqualTo(false)
      browser.executeScript("var button = $(':checkbox[id=optimized-mode-switch]'); button.prop('checked', true); postUpdate();")
=======
      browser.goTo(controllers.routes.WaterfallsController.edit(distributorID, waterfallID).url)
      Waterfall.find(currentWaterfall.id).get.optimizedOrder must beEqualTo(false)
      browser.executeScript("var button = $(':checkbox[id=optimized-mode-switch]'); button.prop('checked', true); angular.element(\"#waterfall-edit\").scope().postUpdate();")
>>>>>>> 9199467f
      browser.await().atMost(5, java.util.concurrent.TimeUnit.SECONDS).until("#waterfall-edit-success").areDisplayed()
      Waterfall.find(waterfall.id, distributor.id.get).get.optimizedOrder must beEqualTo(true)
      generationNumber(app1.id) must beEqualTo(originalGeneration + 1)
    }

    "toggle waterfall test mode on and off" in new WithFakeBrowser {
      val originalGeneration = generationNumber(waterfall.app_id)
      Waterfall.update(waterfall.id, false, false)

      logInUser()

<<<<<<< HEAD
      browser.goTo(controllers.routes.WaterfallsController.edit(distributor.id.get, waterfall.id).url)
      Waterfall.find(waterfall.id, distributor.id.get).get.testMode must beEqualTo(false)
      browser.executeScript("var button = $(':checkbox[id=test-mode-switch]'); button.prop('checked', true); postUpdate();")
=======
      browser.goTo(controllers.routes.WaterfallsController.edit(distributorID, waterfallID).url)
      Waterfall.find(currentWaterfall.id).get.testMode must beEqualTo(false)
      browser.executeScript("var button = $(':checkbox[id=test-mode-switch]'); button.prop('checked', true); angular.element(\"#waterfall-edit\").scope().postUpdate();")
>>>>>>> 9199467f
      browser.await().atMost(5, java.util.concurrent.TimeUnit.SECONDS).until("#waterfall-edit-success").areDisplayed()
      Waterfall.find(waterfall.id, distributor.id.get).get.testMode must beEqualTo(true)
      generationNumber(app1.id) must beEqualTo(originalGeneration + 1)
    }

    "not set waterfall to live mode when no ad providers are configured" in new WithAppBrowser(distributor.id.get) {
      val originalGeneration = generationNumber(currentApp.id)

      logInUser()

      browser.goTo(controllers.routes.WaterfallsController.edit(distributor.id.get, currentWaterfall.id).url)
      Waterfall.find(currentWaterfall.id, distributor.id.get).get.testMode must beEqualTo(true)
      browser.executeScript("var button = $(':checkbox[id=test-mode-switch]'); button.prop('checked', true); button.click();")
      browser.await().atMost(5, java.util.concurrent.TimeUnit.SECONDS).until("#waterfall-edit-error").areDisplayed()
      Waterfall.find(currentWaterfall.id, distributor.id.get).get.testMode must beEqualTo(true)
      generationNumber(currentApp.id) must beEqualTo(originalGeneration)
    }
  }

  "WaterfallsController.edit" should {
    "display default eCPM values for Ad Providers" in new WithAppBrowser(distributor.id.get) {
      val defaultEcpm = "20.0"
      val adProviderWithDefaultEcpmID = AdProvider.create("Test Ad Provider With Default eCPM", adProviderConfigData, None, false, Some(defaultEcpm.toDouble)).get

      logInUser()

      browser.goTo(controllers.routes.WaterfallsController.edit(distributor.id.get, currentWaterfall.id).url)
      browser.$("li[id=true-" + adProviderWithDefaultEcpmID + "]").getAttribute("data-cpm") must beEqualTo(defaultEcpm)
    }

    "redirect the distributor user to their own apps index page if they try to edit a Waterfall they do not own" in new WithAppBrowser(distributor.id.get) {
      val (maliciousUser, maliciousDistributor) = newDistributorUser("newuseremail@gmail.com")

      logInUser(maliciousUser.email, password)

      browser.goTo(controllers.routes.WaterfallsController.edit(maliciousDistributor.id.get, currentWaterfall.id).url)
      browser.await().atMost(5, java.util.concurrent.TimeUnit.SECONDS).until("#flash").hasText("Waterfall could not be found.")
      browser.url() must beEqualTo(controllers.routes.AppsController.index(maliciousDistributor.id.get).url)
    }

    "redirect the distributor user to their own apps index page if they try to edit a Waterfall using another distributor ID" in new WithAppBrowser(distributor.id.get) {
      val (maliciousUser, maliciousDistributor) = newDistributorUser("newuseremail2@gmail.com")

      logInUser(maliciousUser.email, password)

      browser.goTo(controllers.routes.WaterfallsController.edit(distributor.id.get, currentWaterfall.id).url)
      browser.url() must beEqualTo(controllers.routes.AppsController.index(maliciousDistributor.id.get).url)
    }

    "automatically select the name of the app in the drop down menu" in new WithFakeBrowser {
      val appName = "New App"
      val (_, newWaterfall, _, _) = setUpApp(distributor.id.get, appName)

      logInUser()

      browser.goTo(controllers.routes.WaterfallsController.edit(distributor.id.get, newWaterfall.id).url)
      browser.find("#waterfall-selection").getValue.contains(appName)
    }

    "render the updated pending status, on browser refresh, for HyprMarketplace ad provider" in new WithFakeBrowser {
      val newAppName = "Some new test app"
      logInUser()

      browser.goTo(controllers.routes.AppsController.newApp(user.distributorID.get).url)
      browser.fill("#appName").`with`(newAppName)
      browser.fill("#currencyName").`with`("New Currency")
      browser.fill("#exchangeRate").`with`("100")
      browser.fill("#rewardMin").`with`("1")
      browser.$("button[name=new-app-form]").first.click()
      browser.await().atMost(5, java.util.concurrent.TimeUnit.SECONDS).until("#flash").hasText("App created!")
      browser.pageSource must contain ("To check the status for " + adProviders(1) + ", please refresh your browser.")

      val currentApp = App.findAll(user.distributorID.get).filter { app => app.name == newAppName }(0)
      val currentWaterfall = Waterfall.findByAppID(currentApp.id)(0)
      val waterfallAdProviders = WaterfallAdProvider.findAllOrdered(currentWaterfall.id)
      val hyprMarketplaceID = waterfallAdProviders(0).waterfallAdProviderID
      val hyprMarketplace = WaterfallAdProvider.find(hyprMarketplaceID).get
      hyprMarketplace.pending must beEqualTo(true)

      DB.withTransaction { implicit connection => WaterfallAdProvider.updateHyprMarketplaceConfig(hyprMarketplace, 12345) }
      browser.goTo(controllers.routes.WaterfallsController.edit(distributor.id.get, currentWaterfall.id).url)

      browser.pageSource must not contain ("To check the status for " + adProviders(1) + ", please refresh your browser.")
      WaterfallAdProvider.find(hyprMarketplaceID).get.pending must beFalse
    }
  }
}<|MERGE_RESOLUTION|>--- conflicted
+++ resolved
@@ -196,15 +196,10 @@
 
       logInUser()
 
-<<<<<<< HEAD
       browser.goTo(controllers.routes.WaterfallsController.edit(distributor.id.get, waterfall.id).url)
       Waterfall.find(waterfall.id, distributor.id.get).get.optimizedOrder must beEqualTo(false)
-      browser.executeScript("var button = $(':checkbox[id=optimized-mode-switch]'); button.prop('checked', true); postUpdate();")
-=======
-      browser.goTo(controllers.routes.WaterfallsController.edit(distributorID, waterfallID).url)
-      Waterfall.find(currentWaterfall.id).get.optimizedOrder must beEqualTo(false)
       browser.executeScript("var button = $(':checkbox[id=optimized-mode-switch]'); button.prop('checked', true); angular.element(\"#waterfall-edit\").scope().postUpdate();")
->>>>>>> 9199467f
+
       browser.await().atMost(5, java.util.concurrent.TimeUnit.SECONDS).until("#waterfall-edit-success").areDisplayed()
       Waterfall.find(waterfall.id, distributor.id.get).get.optimizedOrder must beEqualTo(true)
       generationNumber(app1.id) must beEqualTo(originalGeneration + 1)
@@ -216,15 +211,10 @@
 
       logInUser()
 
-<<<<<<< HEAD
-      browser.goTo(controllers.routes.WaterfallsController.edit(distributor.id.get, waterfall.id).url)
+      browser.goTo(controllers.routes.WaterfallsController.edit(distributor.id, waterfall.id).url)
       Waterfall.find(waterfall.id, distributor.id.get).get.testMode must beEqualTo(false)
-      browser.executeScript("var button = $(':checkbox[id=test-mode-switch]'); button.prop('checked', true); postUpdate();")
-=======
-      browser.goTo(controllers.routes.WaterfallsController.edit(distributorID, waterfallID).url)
-      Waterfall.find(currentWaterfall.id).get.testMode must beEqualTo(false)
       browser.executeScript("var button = $(':checkbox[id=test-mode-switch]'); button.prop('checked', true); angular.element(\"#waterfall-edit\").scope().postUpdate();")
->>>>>>> 9199467f
+
       browser.await().atMost(5, java.util.concurrent.TimeUnit.SECONDS).until("#waterfall-edit-success").areDisplayed()
       Waterfall.find(waterfall.id, distributor.id.get).get.testMode must beEqualTo(true)
       generationNumber(app1.id) must beEqualTo(originalGeneration + 1)
