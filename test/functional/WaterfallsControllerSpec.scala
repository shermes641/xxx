package functional

import anorm.SQL
import models._
import org.specs2.runner._
import org.junit.runner._
import play.api.db.DB
import play.api.libs.json._
import play.api.libs.ws.{WSAuthScheme, WS}
import play.api.test._
import play.api.test.Helpers._
import resources._
import scala.concurrent.Await
import scala.concurrent.duration.Duration

@RunWith(classOf[JUnitRunner])
class WaterfallsControllerSpec extends SpecificationWithFixtures with WaterfallSpecSetup with DistributorUserSetup {
  val wap1 = running(FakeApplication(additionalConfiguration = testDB)) {
    createWaterfallAdProvider(waterfall.id, adProviderID1.get, None, Some(5.0), true, true)
  }

  val wap2 = running(FakeApplication(additionalConfiguration = testDB)) {
    createWaterfallAdProvider(waterfall.id, adProviderID2.get, None, Some(5.0), true, true)
  }

  "WaterfallsController.list" should {
    "return waterfall edit page with one waterfall" in new WithAppBrowser(distributor.id.get) {
      logInUser()

      goToAndWaitForAngular(controllers.routes.WaterfallsController.list(distributor.id.get, currentApp.id).url)
      browser.pageSource must contain("Edit Waterfall")
      browser.pageSource must contain(currentWaterfall.name)
    }
  }

  "WaterfallsController.update" should {
    "respond with a 200 and an updated generation number if update is successful" in new WithFakeBrowser {
      val originalGeneration = generationNumber(app1.id)
      val configInfo1 = JsObject(
        Seq(
          "waterfallAdProviderID" -> JsNumber(wap1.id),
          "newRecord" -> JsBoolean(false),
          "active" -> JsBoolean(true),
          "waterfallOrder" -> JsNumber(0),
          "cpm" -> JsNumber(5.0),
          "configurable" -> JsBoolean(true),
          "pending" -> JsBoolean(true)
        )
      )
      val configInfo2 = JsObject(
        Seq(
          "waterfallAdProviderID" -> JsNumber(wap1.id),
          "newRecord" -> JsBoolean(false),
          "active" -> JsBoolean(true),
          "waterfallOrder" -> JsNumber(1),
          "cpm" -> JsNumber(5.0),
          "configurable" -> JsBoolean(true),
          "pending" -> JsBoolean(true)
        )
      )
      val body = JsObject(
        Seq(
          "adProviderOrder" ->
            JsArray(Seq(
              configInfo1,
              configInfo2
            )),
          "optimizedOrder" -> JsBoolean(false),
          "testMode" -> JsBoolean(false),
          "paused" -> JsBoolean(false),
          "appToken" -> JsString(app1.token),
          "waterfallID" -> JsString(waterfall.id.toString),
          "generationNumber" -> JsNumber((generationNumber(app1.id)))
        )
      )
      val request = FakeRequest(
        POST,
        controllers.routes.WaterfallsController.update(distributor.id.get, waterfall.id).url,
        FakeHeaders(Seq("Content-type" -> Seq("application/json"))),
        body
      )
      val Some(result) = route(request.withSession("distributorID" -> distributor.id.get.toString, "username" -> email))
      status(result) must equalTo(200)
      val generationNumberResponse = (Json.parse(contentAsString(result)) \ "newGenerationNumber").as[Long]
      generationNumberResponse must beEqualTo(originalGeneration + 1)
      generationNumber(app1.id) must beEqualTo(originalGeneration + 1)
    }

    "respond with 400 if JSON is not formed properly" in new WithFakeBrowser {
      val originalGeneration = generationNumber(app1.id)
      val request = FakeRequest(
        POST,
        controllers.routes.WaterfallsController.update(distributor.id.get, waterfall.id).url,
        FakeHeaders(),
        ""
      )
      val Some(result) = route(request.withSession("distributorID" -> distributor.id.get.toString, "username" -> email))
      status(result) must equalTo(400)
      generationNumber(app1.id) must beEqualTo(originalGeneration)
    }

    "reorder the waterfall in the same configuration as the drag and drop list" in new WithFakeBrowser {
      clearGeneration(app1.id)
      val originalGeneration = generationNumber(app1.id)
      val waterfallOrder = DB.withTransaction { implicit connection => Waterfall.order(app1.token) }
      val firstProvider = waterfallOrder(0).providerName

      logInUser()

      goToAndWaitForAngular(controllers.routes.WaterfallsController.edit(distributor.id.get, waterfall.id).url)
      browser.executeScript("var providers = angular.element($('#waterfall-controller')).scope().waterfallData.waterfallAdProviderList; angular.element($('#waterfall-controller')).scope().waterfallData.waterfallAdProviderList = [providers.pop()].concat(providers); angular.element($('#waterfall-controller')).scope().sortableOptions.stop();")
      browser.await().atMost(5, java.util.concurrent.TimeUnit.SECONDS).until("#waterfall-edit-message").containsText("Waterfall updated!")
      val newOrder = DB.withTransaction { implicit connection => Waterfall.order(app1.token) }
      newOrder(0).providerName must not equalTo(firstProvider)
      generationNumber(app1.id) must beEqualTo(originalGeneration + 1)
    }

    "remove an ad provider from the order when a user clicks the Deactivate button" in new WithFakeBrowser {
      val originalGeneration = generationNumber(waterfall.app_id)
      val originalOrder = DB.withTransaction { implicit connection => Waterfall.order(app1.token) }

      logInUser()

      goToAndWaitForAngular(controllers.routes.WaterfallsController.edit(distributor.id.get, waterfall.id).url)
      browser.$("button[name=status]").first().click()
      browser.await().atMost(5, java.util.concurrent.TimeUnit.SECONDS).until("#waterfall-edit-message").containsText("Waterfall updated!")
      val newOrder = DB.withTransaction { implicit connection => Waterfall.order(app1.token) }
      newOrder.filter(adProvider => adProvider.active.get).size must equalTo(originalOrder.size - 1)
      generationNumber(waterfall.app_id) must beEqualTo(originalGeneration + 1)
    }

    "configure an ad provider from the waterfall edit page" in new WithFakeBrowser with JsonTesting {
      WaterfallAdProvider.update(new WaterfallAdProvider(wap1.id, wap1.waterfallID, wap1.adProviderID, Some(1), wap1.cpm, Some(true), wap1.fillRate, wap1.configurationData, wap1.reportingActive))
      WaterfallAdProvider.update(new WaterfallAdProvider(wap2.id, wap2.waterfallID, wap2.adProviderID, Some(0), wap2.cpm, Some(true), wap2.fillRate, wap2.configurationData, wap1.reportingActive))
      Waterfall.update(waterfall.id, optimizedOrder = false, testMode = false, paused = false)
      clearGeneration(app1.id)
      val originalGeneration = generationNumber(app1.id)
      DB.withConnection { implicit connection =>
        SQL("update ad_providers set configuration_data = CAST({configuration_data} AS json) where id = {wap2_id};").on("configuration_data" -> configurationData, "wap2_id" -> wap2.id).executeInsert()
      }

      logInUser()

      goToAndWaitForAngular(controllers.routes.WaterfallsController.edit(distributor.id.get, waterfall.id).url)
      browser.$(".configure").first().click()
      browser.await().atMost(5, java.util.concurrent.TimeUnit.SECONDS).until("#edit-waterfall-ad-provider").areDisplayed()
      val configKey = "some key"
      browser.fill("input").`with`("5.0", configKey)
      browser.click("button[name=update-ad-provider]")
      browser.await().atMost(5, java.util.concurrent.TimeUnit.SECONDS).until("#waterfall-edit-message").containsText(adProviders(1) + " updated!")
      val waterfallAdProviderParams = WaterfallAdProvider.find(wap2.id).get.configurationData \ "requiredParams"
      (waterfallAdProviderParams \ configurationParams(0)).as[String] must beEqualTo(configKey)
      generationNumber(waterfall.app_id) must beEqualTo(originalGeneration + 1)
    }

    "toggle waterfall optimization on and off" in new WithFakeBrowser {
      clearGeneration(app1.id)
      val originalGeneration = generationNumber(app1.id)

      logInUser()

      goToAndWaitForAngular(controllers.routes.WaterfallsController.edit(distributor.id.get, waterfall.id).url)
      Waterfall.find(waterfall.id, distributor.id.get).get.optimizedOrder must beEqualTo(false)
      browser.executeScript("$('#optimized-mode-switch').click();")
      browser.await().atMost(5, java.util.concurrent.TimeUnit.SECONDS).until("#waterfall-edit-message").containsText("Waterfall updated!")
      Waterfall.find(waterfall.id, distributor.id.get).get.optimizedOrder must beEqualTo(true)
      generationNumber(app1.id) must beEqualTo(originalGeneration + 1)
    }

    "toggle test mode to off when there is at least one ad provider" in new WithFakeBrowser {
      Waterfall.update(waterfall.id, optimizedOrder = false, testMode = true, paused = false)
      DB.withTransaction { implicit connection => AppConfig.createWithWaterfallIDInTransaction(waterfall.id, None) }
      val originalGeneration = generationNumber(waterfall.app_id)
      AppConfig.findLatest(app1.token).get.configuration \ "testMode" must beEqualTo(JsBoolean(true))

      logInUser()

      goToAndWaitForAngular(controllers.routes.WaterfallsController.edit(distributor.id.get, waterfall.id).url)
      Waterfall.find(waterfall.id, distributor.id.get).get.testMode must beEqualTo(true)
      browser.executeScript("$('#live-mode-switch').click();")
      browser.await().atMost(5, java.util.concurrent.TimeUnit.SECONDS).until("#waterfall-edit-message").containsText("Waterfall updated!")
      Waterfall.find(waterfall.id, distributor.id.get).get.testMode must beEqualTo(false)
      generationNumber(app1.id) must beEqualTo(originalGeneration + 1)
      AppConfig.findLatest(app1.token).get.configuration \ "testMode" must beEqualTo(JsBoolean(false))
    }

    "toggle test mode to on only when the user confirms the action if waterfall is not paused" in new WithFakeBrowser {
      Waterfall.update(waterfall.id, optimizedOrder = false, testMode = false, paused = false)
      DB.withTransaction { implicit connection => AppConfig.createWithWaterfallIDInTransaction(waterfall.id, None) }
      val originalGeneration = generationNumber(waterfall.app_id)
      AppConfig.findLatest(app1.token).get.configuration \ "testMode" must beEqualTo(JsBoolean(false))

      logInUser()

      goToAndWaitForAngular(controllers.routes.WaterfallsController.edit(distributor.id.get, waterfall.id).url)
      Waterfall.find(waterfall.id, distributor.id.get).get.testMode must beEqualTo(false)
      browser.executeScript("$('#test-mode-switch').click();")
      browser.await().atMost(5, java.util.concurrent.TimeUnit.SECONDS).until("#test-mode-confirmation-modal").areDisplayed()
      browser.find("#test-mode-confirmation").click()
      browser.await().atMost(5, java.util.concurrent.TimeUnit.SECONDS).until("#waterfall-edit-message").containsText("Waterfall updated!")
      Waterfall.find(waterfall.id, distributor.id.get).get.testMode must beEqualTo(true)
      generationNumber(app1.id) must beEqualTo(originalGeneration + 1)
      AppConfig.findLatest(app1.token).get.configuration \ "testMode" must beEqualTo(JsBoolean(true))
    }

    "not toggle test mode to on when the user cancels the action" in new WithFakeBrowser {
      Waterfall.update(waterfall.id, optimizedOrder = false, testMode = false, paused = false)
      DB.withTransaction { implicit connection => AppConfig.createWithWaterfallIDInTransaction(waterfall.id, None) }
      val originalGeneration = generationNumber(waterfall.app_id)
      AppConfig.findLatest(app1.token).get.configuration \ "testMode" must beEqualTo(JsBoolean(false))

      logInUser()

      goToAndWaitForAngular(controllers.routes.WaterfallsController.edit(distributor.id.get, waterfall.id).url)
      Waterfall.find(waterfall.id, distributor.id.get).get.testMode must beEqualTo(false)
      browser.executeScript("$('#test-mode-switch').click();")
      browser.await().atMost(5, java.util.concurrent.TimeUnit.SECONDS).until("#test-mode-confirmation-modal").areDisplayed()
      browser.find("#test-mode-cancel").click()
      Waterfall.find(waterfall.id, distributor.id.get).get.testMode must beEqualTo(false)
      generationNumber(app1.id) must beEqualTo(originalGeneration)
      AppConfig.findLatest(app1.token).get.configuration \ "testMode" must beEqualTo(JsBoolean(false))
    }

    "waterfall UI should start paused if waterfall is paused" in new WithFakeBrowser {
      Waterfall.update(waterfall.id, optimizedOrder = false, testMode = false, paused = true)
      DB.withTransaction { implicit connection => AppConfig.createWithWaterfallIDInTransaction(waterfall.id, None) }
      val originalGeneration = generationNumber(waterfall.app_id)
      (AppConfig.findLatest(app1.token).get.configuration \ "adProviderConfigurations").as[JsArray].as[List[JsObject]].size must beEqualTo(0)

      logInUser()

      goToAndWaitForAngular(controllers.routes.WaterfallsController.edit(distributor.id.get, waterfall.id).url)
      Waterfall.find(waterfall.id, distributor.id.get).get.paused must beEqualTo(true)
      browser.await().atMost(5, java.util.concurrent.TimeUnit.SECONDS).until("#status-toggle.paused").isPresent
    }

    "waterfall UI not should not start paused if waterfall is not paused" in new WithFakeBrowser {
      Waterfall.update(waterfall.id, optimizedOrder = false, testMode = false, paused = false)
      DB.withTransaction { implicit connection => AppConfig.createWithWaterfallIDInTransaction(waterfall.id, None) }
      val originalGeneration = generationNumber(waterfall.app_id)

      logInUser()

      goToAndWaitForAngular(controllers.routes.WaterfallsController.edit(distributor.id.get, waterfall.id).url)
      Waterfall.find(waterfall.id, distributor.id.get).get.paused must beEqualTo(false)
      browser.await().atMost(5, java.util.concurrent.TimeUnit.SECONDS).until("#status-toggle.paused").isNotPresent
    }

    "toggle paused mode should show message above waterfall" in new WithFakeBrowser {
      Waterfall.update(waterfall.id, optimizedOrder = false, testMode = false, paused = false)
      DB.withTransaction { implicit connection => AppConfig.createWithWaterfallIDInTransaction(waterfall.id, None) }
      val originalGeneration = generationNumber(waterfall.app_id)

      logInUser()

      goToAndWaitForAngular(controllers.routes.WaterfallsController.edit(distributor.id.get, waterfall.id).url)
      Waterfall.find(waterfall.id, distributor.id.get).get.paused must beEqualTo(false)
      browser.await().atMost(5, java.util.concurrent.TimeUnit.SECONDS).until("#status-toggle.paused").isNotPresent
      clickAndWaitForAngular("#pause-mode-switch")
      browser.await().atMost(5, java.util.concurrent.TimeUnit.SECONDS).until("#paused-mode-message").areDisplayed()
      browser.await().atMost(5, java.util.concurrent.TimeUnit.SECONDS).until("#status-toggle.paused").isPresent
      Waterfall.find(waterfall.id, distributor.id.get).get.paused must beEqualTo(true)
      clickAndWaitForAngular("#live-mode-switch")
      browser.await().atMost(5, java.util.concurrent.TimeUnit.SECONDS).until("#paused-mode-message").areNotDisplayed()
      browser.await().atMost(5, java.util.concurrent.TimeUnit.SECONDS).until("#status-toggle.paused").isNotPresent
      Waterfall.find(waterfall.id, distributor.id.get).get.paused must beEqualTo(false)
    }

    "persist the waterfall ordering when the eCPM is changed for a waterfall ad provider in optimized mode" in new WithAppBrowser(distributor.id.get) {
      createWaterfallAdProvider(currentWaterfall.id, adProviderID1.get, None, Some(5.0), true, true)
      createWaterfallAdProvider(currentWaterfall.id, adProviderID2.get, None, Some(5.0), true, true)
      currentWaterfall.optimizedOrder must beTrue

      logInUser()
      goToAndWaitForAngular(controllers.routes.WaterfallsController.edit(distributor.id.get, currentWaterfall.id).url)

      val topAdProviderText = browser.$(".waterfall-app-info").first().getText
      topAdProviderText must contain(adProviders(0))
      topAdProviderText must contain("$5.00")
      browser.$(".configure").first().click()
      browser.await().atMost(5, java.util.concurrent.TimeUnit.SECONDS).until("#edit-waterfall-ad-provider").areDisplayed()
      browser.fill("input").`with`("1.0", "some key")
<<<<<<< HEAD
      clickAndWaitForAngular("button[name=update-ad-provider]")
      browser.await().atMost(5, java.util.concurrent.TimeUnit.SECONDS).until("#waterfall-edit-message").isPresent
=======
      browser.click("button[name=update-ad-provider]")
      browser.await().atMost(5, java.util.concurrent.TimeUnit.SECONDS).until("#waterfall-edit-message").containsText(adProviders(0) + " updated!")
>>>>>>> 9187a316
      browser.$(".waterfall-app-info").first().getText must contain(adProviders(1))
      goToAndWaitForAngular(controllers.routes.WaterfallsController.edit(distributor.id.get, currentWaterfall.id).url)
      val newTopAdProviderText = browser.$(".waterfall-app-info").first().getText
      newTopAdProviderText must contain(adProviders(1))
      newTopAdProviderText must contain("$5.00")
    }

    "ad providers should notify user if they do not meet the eCPM requirements" in new WithAppBrowser(distributor.id.get) {
      val (newApp, waterfall, virtualCurrency, appConfig) = setUpApp(distributor.id.get, Some("Round Up Test"), "Coins",
                        exchangeRate = 100, rewardMin = 1, rewardMax = None, roundUp = false)

      createWaterfallAdProvider(waterfall.id, adProviderID1.get, waterfallOrder = None, cpm = Some(500.0), configurable = true, active = true)
      waterfall.optimizedOrder must beTrue

      logInUser()
      goToAndWaitForAngular(controllers.routes.WaterfallsController.edit(distributor.id.get, waterfall.id).url)

      val topAdProviderText = browser.$(".waterfall-app-info").first().getText
      topAdProviderText must contain(adProviders(0))
      topAdProviderText must contain("$500.00")
      topAdProviderText must not contain "This Ad Network doesn't meet the minimum eCPM requirements"

      browser.$(".configure").first().click()
      browser.await().atMost(5, java.util.concurrent.TimeUnit.SECONDS).until("#edit-waterfall-ad-provider").areDisplayed()
      browser.fill("input").`with`("1.0", "some key")
      clickAndWaitForAngular("button[name=update-ad-provider]")
      browser.await().atMost(5, java.util.concurrent.TimeUnit.SECONDS).until("#waterfall-edit-message").isPresent
      browser.$(".waterfall-app-info").first().getText must contain(adProviders(0))
      goToAndWaitForAngular(controllers.routes.WaterfallsController.edit(distributor.id.get, waterfall.id).url)
      val newTopAdProviderText = browser.$(".waterfall-app-info").first().getText
      newTopAdProviderText must contain(adProviders(0))
      newTopAdProviderText must contain("$1.00")
      newTopAdProviderText must contain("This Ad Network doesn't meet the minimum eCPM requirements")

      browser.executeScript("$('.left-apps-list .active .settings-icon').first().click()")
      browser.executeScript("$(':input[name=roundUp]').click();")
      browser.executeScript("$('button[name=submit]').click();")
      browser.await().atMost(5, java.util.concurrent.TimeUnit.SECONDS).until("#waterfall-edit-message").containsText("App updated successfully.")

      browser.$(".waterfall-app-info").first().getText must not contain("This Ad Network doesn't meet the minimum eCPM requirements")

    }
  }

  "WaterfallsController.edit" should {
    "display default eCPM values for Ad Providers" in new WithAppBrowser(distributor.id.get) {
      val defaultEcpm = "20.00"
      val adProviderWithDefaultEcpmID = AdProvider.create("Test Ad Provider With Default eCPM", adProviderConfigData, None, true, Some(defaultEcpm.toDouble)).get

      logInUser()

      goToAndWaitForAngular(controllers.routes.WaterfallsController.edit(distributor.id.get, currentWaterfall.id).url)
      browser.$("div[name=cpm]", 2).getText must contain(defaultEcpm)
    }

    "redirect the distributor user to their own Analytics page if they try to edit a Waterfall they do not own" in new WithAppBrowser(distributor.id.get) {
      val (maliciousUser, maliciousDistributor) = newDistributorUser("newuseremail@gmail.com")
      setUpApp(maliciousDistributor.id.get)

      logInUser(maliciousUser.email, password)

      goToAndWaitForAngular(controllers.routes.WaterfallsController.edit(maliciousDistributor.id.get, currentWaterfall.id).url)
      browser.url() must beEqualTo(controllers.routes.AnalyticsController.show(maliciousDistributor.id.get, None, Some(false)).url)
    }

    "redirect the distributor user to their own Analytics page if they try to edit a Waterfall using another distributor ID" in new WithAppBrowser(distributor.id.get) {
      val (maliciousUser, maliciousDistributor) = newDistributorUser("newuseremail2@gmail.com")
      setUpApp(maliciousDistributor.id.get)

      logInUser(maliciousUser.email, password)

      goToAndWaitForAngular(controllers.routes.WaterfallsController.edit(distributor.id.get, currentWaterfall.id).url)
      browser.url() must beEqualTo(controllers.routes.AnalyticsController.show(maliciousDistributor.id.get, None, None).url)
    }

    "render the updated pending status, on browser refresh, for HyprMarketplace ad provider" in new WithAppBrowser(distributor.id.get) {
      val wapID = WaterfallAdProvider.create(currentWaterfall.id, adProviderID2.get, None, None, true, false, true).get

      logInUser()

      goToAndWaitForAngular(controllers.routes.WaterfallsController.edit(distributor.id.get, currentWaterfall.id).url)
      browser.findFirst(".pending-status").isDisplayed must beTrue
      val wap = WaterfallAdProvider.find(wapID).get
      wap.pending must beEqualTo(true)
      DB.withConnection { implicit connection =>
        SQL(""" UPDATE waterfall_ad_providers SET pending=false WHERE id={id}; """).on("id" -> wapID).executeUpdate()
      }
      val updatedWap = WaterfallAdProvider.find(wapID).get
      updatedWap.pending must beEqualTo(false)

      goToAndWaitForAngular(controllers.routes.WaterfallsController.edit(distributor.id.get, currentWaterfall.id).url)
      browser.findFirst(".pending-status").isDisplayed must beFalse
    }

    "not display the activate button for WaterfallAdProviders that have not yet been configured" in new WithAppBrowser(distributor.id.get) {
      logInUser()

      goToAndWaitForAngular(controllers.routes.WaterfallsController.edit(distributor.id.get, currentWaterfall.id).url)
      browser.find("button[name=status]").getText must not contain "Activate"
    }

    "not display the activate button if the user cancels out of the configuration" in new WithAppBrowser(distributor.id.get) {
      logInUser()

      goToAndWaitForAngular(controllers.routes.WaterfallsController.edit(distributor.id.get, currentWaterfall.id).url)
      browser.findFirst("button[name=status]").getText must not contain "Activate"
      browser.$(".configure").first().click()
      browser.await().atMost(5, java.util.concurrent.TimeUnit.SECONDS).until("#edit-waterfall-ad-provider").areDisplayed()
      browser.executeScript("$('.close-button').click();")
      browser.find("button[name=status]").getText must not contain "Activate"
    }

    "display the Activate button after a WaterfallAdProvider has been configured" in new WithAppBrowser(distributor.id.get) {
      logInUser()

      goToAndWaitForAngular(controllers.routes.WaterfallsController.edit(distributor.id.get, currentWaterfall.id).url)
      browser.executeScript("$('.configure').first().click()")
      browser.await().atMost(5, java.util.concurrent.TimeUnit.SECONDS).until("#edit-waterfall-ad-provider").areDisplayed()
      browser.fill("input").`with`("5.0", "some key")
      browser.executeScript("$('button[name=update-ad-provider]').click();")
      browser.await().atMost(5, java.util.concurrent.TimeUnit.SECONDS).until("#waterfall-edit-message").containsText(adProviders(0) + " updated!")
      browser.findFirst("button[name=status]").getText must contain("Activate")
      browser.$("button[name=status]").first().click()
      browser.await().atMost(10, java.util.concurrent.TimeUnit.SECONDS).until("#waterfall-edit-message").containsText("Waterfall updated!")
      WaterfallAdProvider.findAllOrdered(currentWaterfall.id).size must beEqualTo(1)
    }

    "change the name of the App in the header and the sidebar when the App name is edited" in new WithFakeBrowser {
      val newEmail = "somenewuser@gmail.com"
      val (currentDistributorUser, currentDistributor) = newDistributorUser(newEmail)
      val (newApp, newWaterfall, _, _) = setUpApp(currentDistributor.id.get)
      logInUser(newEmail, password)

      goToAndWaitForAngular(controllers.routes.WaterfallsController.edit(currentDistributor.id.get, newWaterfall.id).url)
      val oldAppName = newApp.name
      val newAppName = "Some Different App Name"
      browser.executeScript("$('.left-apps-list .active .settings-icon').first().click()")
      browser.await().atMost(5, java.util.concurrent.TimeUnit.SECONDS).until("#edit-app").areDisplayed()
      browser.fill("input[name=appName]").`with`(newAppName)
      browser.executeScript("$('button[name=submit]').click();")
      browser.await().atMost(5, java.util.concurrent.TimeUnit.SECONDS).until("#waterfall-edit-message").containsText("App updated successfully.")
      browser.find(".left-apps-list").getText must contain(newAppName)
      browser.find(".left-apps-list").getText must not contain(oldAppName)
      browser.find("#edit-top").getText must contain(newAppName)
      browser.find("#edit-top").getText must not contain(oldAppName)
    }

    "persist the last waterfall viewed by the user when switching between the analytics page and the waterfall edit page" in new WithAppBrowser(distributor.id.get) {
      val (newApp, newWaterfall, _, _) = setUpApp(distributor.id.get)

      logInUser()

      browser.goTo(controllers.routes.WaterfallsController.edit(distributor.id.get, currentWaterfall.id).url)
      browser.executeScript("$('a[name=analytics]').click();")
      browser.executeScript("$('a[name=waterfalls]').click();")
      browser.url() must beEqualTo(controllers.routes.WaterfallsController.edit(distributor.id.get, currentWaterfall.id).url)

      browser.goTo(controllers.routes.WaterfallsController.edit(distributor.id.get, newWaterfall.id).url)
      browser.executeScript("$('a[name=analytics]').click();")
      browser.executeScript("$('a[name=waterfalls]').click();")
      browser.url() must beEqualTo(controllers.routes.WaterfallsController.edit(distributor.id.get, newWaterfall.id).url)
    }

    "redirect to the new waterfall page when an app is created" in new WithAppBrowser(distributor.id.get) {
      val newAppName = "New Unique App Name"
      logInUser()

      browser.goTo(controllers.routes.WaterfallsController.edit(distributor.id.get, currentWaterfall.id).url)
      clickAndWaitForAngular("#create-new-app")
      browser.fill("input").`with`(newAppName, "Coins", "1")
      clickAndWaitForAngular("#create-app")
      val newestApp = App.findAll(distributor.id.get).filter(_.name == newAppName)(0)
      val newestWaterfall = Waterfall.findByAppID(newestApp.id)(0)
      browser.url() must beEqualTo(controllers.routes.WaterfallsController.edit(distributor.id.get, newestWaterfall.id).url)
      browser.pageSource must contain(newAppName + " Waterfall")
    }

    "includes working code snippet SDK documentation link" in new WithAppBrowser(distributor.id.get) {
      logInUser()

      goToAndWaitForAngular(controllers.routes.WaterfallsController.edit(distributor.id.get, currentWaterfall.id).url)
      browser.click("#initialize-sdk")
      browser.await().atMost(5, java.util.concurrent.TimeUnit.SECONDS).until("#sdk-documentation-link").areDisplayed()
      val documentationLink = browser.find("#sdk-documentation-link").getAttribute("href")
      val request = WS.url(documentationLink).withAuth(DocumentationUsername, DocumentationPassword, WSAuthScheme.BASIC)
      Await.result(request.get().map { response =>
        response.status must beEqualTo(200)
        response.body must contain("Welcome to HyprMediate iOS SDK documentation")
      }, Duration(5000, "millis"))
    }
  }

  "WaterfallsController.editAll" should {
    "render the appropriate Waterfall page when an App ID is passed in" in new WithAppBrowser(distributor.id.get) {
      logInUser()

      goToAndWaitForAngular(controllers.routes.WaterfallsController.editAll(distributor.id.get, None, Some(currentApp.id)).url)
      browser.url() must beEqualTo(controllers.routes.WaterfallsController.edit(distributor.id.get, currentWaterfall.id).url)
      browser.pageSource must contain(currentWaterfall.name)
    }

    "render the appropriate Waterfall page when a Waterfall ID is passed in" in new WithAppBrowser(distributor.id.get) {
      logInUser()

      goToAndWaitForAngular(controllers.routes.WaterfallsController.editAll(distributor.id.get, Some(currentWaterfall.id), None).url)
      browser.url() must beEqualTo(controllers.routes.WaterfallsController.edit(distributor.id.get, currentWaterfall.id).url)
      browser.pageSource must contain(currentWaterfall.name)
    }

    "render the page for the first Waterfall found when no Waterfall or App ID is passed in but the Distributor has already created an App" in new WithAppBrowser(distributor.id.get) {
      logInUser()

      goToAndWaitForAngular(controllers.routes.WaterfallsController.editAll(distributor.id.get, None, None).url)
      val newestWaterfall = {
        val id = App.findAllAppsWithWaterfalls(distributor.id.get).head.waterfallID
        Waterfall.find(id, distributor.id.get).get
      }
      browser.url() must beEqualTo(controllers.routes.WaterfallsController.edit(distributor.id.get, newestWaterfall.id).url)
      browser.pageSource must contain(newestWaterfall.name)
    }

    "redirect to the App creation page if the Distributor has not created any Apps" in new WithFakeBrowser {
      val currentEmail = "newuser@gmail.com"
      val (_, currentDistributor) = newDistributorUser(currentEmail, password, "New Company")

      logInUser(currentEmail, password)

      goToAndWaitForAngular(controllers.routes.WaterfallsController.editAll(currentDistributor.id.get, None, None).url)
      browser.url() must beEqualTo(controllers.routes.AppsController.newApp(currentDistributor.id.get).url)
      browser.pageSource must contain("Begin by creating your first app")
    }
  }
}<|MERGE_RESOLUTION|>--- conflicted
+++ resolved
@@ -280,13 +280,8 @@
       browser.$(".configure").first().click()
       browser.await().atMost(5, java.util.concurrent.TimeUnit.SECONDS).until("#edit-waterfall-ad-provider").areDisplayed()
       browser.fill("input").`with`("1.0", "some key")
-<<<<<<< HEAD
-      clickAndWaitForAngular("button[name=update-ad-provider]")
-      browser.await().atMost(5, java.util.concurrent.TimeUnit.SECONDS).until("#waterfall-edit-message").isPresent
-=======
       browser.click("button[name=update-ad-provider]")
       browser.await().atMost(5, java.util.concurrent.TimeUnit.SECONDS).until("#waterfall-edit-message").containsText(adProviders(0) + " updated!")
->>>>>>> 9187a316
       browser.$(".waterfall-app-info").first().getText must contain(adProviders(1))
       goToAndWaitForAngular(controllers.routes.WaterfallsController.edit(distributor.id.get, currentWaterfall.id).url)
       val newTopAdProviderText = browser.$(".waterfall-app-info").first().getText
@@ -322,11 +317,12 @@
       newTopAdProviderText must contain("This Ad Network doesn't meet the minimum eCPM requirements")
 
       browser.executeScript("$('.left-apps-list .active .settings-icon').first().click()")
+      browser.await().atMost(5, java.util.concurrent.TimeUnit.SECONDS).until("#edit-app").areDisplayed
       browser.executeScript("$(':input[name=roundUp]').click();")
       browser.executeScript("$('button[name=submit]').click();")
       browser.await().atMost(5, java.util.concurrent.TimeUnit.SECONDS).until("#waterfall-edit-message").containsText("App updated successfully.")
 
-      browser.$(".waterfall-app-info").first().getText must not contain("This Ad Network doesn't meet the minimum eCPM requirements")
+      browser.$(".waterfall-app-info").first().getText must not contain "This Ad Network doesn't meet the minimum eCPM requirements"
 
     }
   }
