name := "MediationApi"

version := "1.0-SNAPSHOT"

<<<<<<< HEAD
=======
lazy val root = (project in file("."))
  .enablePlugins(PlayScala)
  .configs(ItTest).settings(inConfig(ItTest)(Defaults.testTasks): _*)
  .configs(FunTest).settings(inConfig(FunTest)(Defaults.testTasks): _*)
  .configs(UnitTest).settings(inConfig(UnitTest)(Defaults.testTasks): _*)
  .configs(KeenTest).settings(inConfig(KeenTest)(Defaults.testTasks): _*)

>>>>>>> 387439b8
scalaVersion := "2.11.1"

scalacOptions ++= Seq("-feature") // show feature warnings in console

<<<<<<< HEAD
lazy val root = (project in file("."))
  .enablePlugins(PlayScala)
  .configs(FunTest).settings(inConfig(FunTest)(Defaults.testTasks): _*)
  .configs(KeenTest).settings(inConfig(KeenTest)(Defaults.testTasks): _*)
  .configs(HmacTest).settings(inConfig(HmacTest)(Defaults.testTasks): _*)
  .configs(UnitTest).settings(inConfig(UnitTest)(Defaults.testTasks): _*)
  .configs(NoKeenTest).settings(inConfig(NoKeenTest)(Defaults.testTasks): _*)

javaOptions in Test += "-Dconfig.file=conf/test.conf"

lazy val FunTest = config("fun") extend Test

lazy val KeenTest = config("keen") extend Test

lazy val HmacTest = config("hmac") extend Test

lazy val UnitTest = config("unit") extend Test

lazy val NoKeenTest = config("nokeen") extend Test

def hmacTestFilter(name: String): Boolean = {
  if (name startsWith "hmac.") {
    println("HMAC test: " + name)
    true
  } else
    false
}

def keenTestFilter(name: String): Boolean = {
  if ((name startsWith "functional.Keen") || (name startsWith "models.Keen")) {
=======
lazy val ItTest = config("it") extend Test
lazy val FunTest = config("fun") extend Test
lazy val UnitTest = config("unit") extend Test
lazy val NoKeenTest = config("nokeen") extend Test
lazy val KeenTest = config("keen") extend Test

def notKeenTestFilter(name: String): Boolean = {
  if ((name startsWith "functional.Keen") || (name startsWith "models.Keen")) {
    false
  } else
    true
}

def keenTestFilter(name: String): Boolean = {
  if ((name startsWith "functional.Keen") ||
    (name startsWith "models.Keen") ||
    (name startsWith "integration.Keen")) {
>>>>>>> 387439b8
    println("KEEN test: " + name)
    true
  } else
    false
}

<<<<<<< HEAD
def notKeenTestFilter(name: String): Boolean = {
  if ((name startsWith "functional.Keen") || (name startsWith "models.Keen")) {
    false
  } else
    true
=======
def itTestFilter(name: String): Boolean = {
  if ((name startsWith "integration.") && notKeenTestFilter(name)) {
    println("INTEGRATION test: " + name)
    true
  } else
    false
>>>>>>> 387439b8
}

def funTestFilter(name: String): Boolean = {
  if ((name startsWith "functional.") && notKeenTestFilter(name)) {
    println("FUNCTIONAL test: " + name)
    true
  } else
    false
}

def unitTestFilter(name: String): Boolean = {
  if ((name startsWith "models.") && notKeenTestFilter(name)) {
    println("UNIT test: " + name)
    true
  } else
    false
}

<<<<<<< HEAD
def noKeenTestFilter(name: String): Boolean = {
  if (notKeenTestFilter(name)) {
    println("NO KEEN test: " + name)
    true
  } else
    false
}

testOptions in FunTest := Seq(Tests.Filter(s => funTestFilter(s)))

testOptions in KeenTest := Seq(Tests.Filter(keenTestFilter))

testOptions in HmacTest := Seq(Tests.Filter(hmacTestFilter))

testOptions in UnitTest := Seq(Tests.Filter(unitTestFilter))

testOptions in NoKeenTest := Seq(Tests.Filter(noKeenTestFilter))

logLevel in Test := Level.Info

logLevel in FunTest := Level.Info

logLevel in KeenTest := Level.Info

logLevel in HmacTest := Level.Info

logLevel in UnitTest := Level.Info

logLevel in NoKeenTest := Level.Info

=======
testOptions in ItTest := Seq(Tests.Filter(s => itTestFilter(s)))

logLevel in ItTest := Level.Info

testOptions in FunTest := Seq(Tests.Filter(s => funTestFilter(s)))

logLevel in FunTest := Level.Info

testOptions in UnitTest := Seq(Tests.Filter(unitTestFilter))

logLevel in UnitTest := Level.Info

testOptions in KeenTest := Seq(Tests.Filter(keenTestFilter))

logLevel in KeenTest := Level.Info

>>>>>>> 387439b8
libraryDependencies ++= Seq(
  jdbc,
  anorm,
  cache,
  ws,
  "org.postgresql" % "postgresql" % "9.3-1100-jdbc4",
  "com.typesafe.play.plugins" %% "play-plugins-mailer" % "2.3.1",
  "com.github.t3hnar" %% "scala-bcrypt" % "2.4",
  "org.clapper" %% "grizzled-slf4j" % "1.0.2",
  "io.spray" %%  "spray-can"     % "1.3.1",
  "io.spray" %%  "spray-routing" % "1.3.1",
  "com.github.nscala-time" %% "nscala-time" % "1.8.0",
  "org.seleniumhq.selenium" % "selenium-java" % "2.48.2" % "test",
  "org.specs2" %% "specs2-junit" % "2.3.12",
  "com.newrelic.agent.java" % "newrelic-agent" % "3.14.0",
  "com.newrelic.agent.java" % "newrelic-api" % "3.14.0",
  "org.mockito" % "mockito-core" % "1.9.5" % "test",
  "com.typesafe.akka" %% "akka-testkit" % "2.3.6" % "test",
<<<<<<< HEAD
  "com.github.tototoshi" %% "scala-csv" % "1.1.2",
  "org.scalatestplus" % "play_2.11" % "1.5.0-SNAP1",
  "org.scalacheck" %% "scalacheck" % "1.12.5" % "test",
  "io.spray" %% "spray-testkit" % "1.3.2" % "test",
  "com.netaporter" %% "scala-uri" % "0.4.12"
=======
  "com.github.tototoshi" %% "scala-csv" % "1.1.2"
>>>>>>> 387439b8
)

//TODO normally you would set this for all tests
//TODO but there are issues with not removing the instrumentation code from runtime classes
<<<<<<< HEAD
//TODO Therefore if you want coverage, run tests with "clean coverage"   ie: "./activator clean coverage hmac:test"
=======
//TODO Therefore if you want coverage, run tests with "clean coverage"   ie: "./activator clean coverage test"
>>>>>>> 387439b8
// coverageEnabled := true

coverageMinimum := 70

coverageFailOnMinimum := false

<<<<<<< HEAD
coverageOutputTeamCity := true
=======
coverageOutputTeamCity := true
>>>>>>> 387439b8
<|MERGE_RESOLUTION|>--- conflicted
+++ resolved
@@ -2,23 +2,13 @@
 
 version := "1.0-SNAPSHOT"
 
-<<<<<<< HEAD
-=======
-lazy val root = (project in file("."))
-  .enablePlugins(PlayScala)
-  .configs(ItTest).settings(inConfig(ItTest)(Defaults.testTasks): _*)
-  .configs(FunTest).settings(inConfig(FunTest)(Defaults.testTasks): _*)
-  .configs(UnitTest).settings(inConfig(UnitTest)(Defaults.testTasks): _*)
-  .configs(KeenTest).settings(inConfig(KeenTest)(Defaults.testTasks): _*)
-
->>>>>>> 387439b8
 scalaVersion := "2.11.1"
 
 scalacOptions ++= Seq("-feature") // show feature warnings in console
 
-<<<<<<< HEAD
 lazy val root = (project in file("."))
   .enablePlugins(PlayScala)
+  .configs(ItTest).settings(inConfig(ItTest)(Defaults.testTasks): _*)
   .configs(FunTest).settings(inConfig(FunTest)(Defaults.testTasks): _*)
   .configs(KeenTest).settings(inConfig(KeenTest)(Defaults.testTasks): _*)
   .configs(HmacTest).settings(inConfig(HmacTest)(Defaults.testTasks): _*)
@@ -27,14 +17,11 @@
 
 javaOptions in Test += "-Dconfig.file=conf/test.conf"
 
+lazy val ItTest = config("it") extend Test
 lazy val FunTest = config("fun") extend Test
-
 lazy val KeenTest = config("keen") extend Test
-
 lazy val HmacTest = config("hmac") extend Test
-
 lazy val UnitTest = config("unit") extend Test
-
 lazy val NoKeenTest = config("nokeen") extend Test
 
 def hmacTestFilter(name: String): Boolean = {
@@ -44,15 +31,6 @@
   } else
     false
 }
-
-def keenTestFilter(name: String): Boolean = {
-  if ((name startsWith "functional.Keen") || (name startsWith "models.Keen")) {
-=======
-lazy val ItTest = config("it") extend Test
-lazy val FunTest = config("fun") extend Test
-lazy val UnitTest = config("unit") extend Test
-lazy val NoKeenTest = config("nokeen") extend Test
-lazy val KeenTest = config("keen") extend Test
 
 def notKeenTestFilter(name: String): Boolean = {
   if ((name startsWith "functional.Keen") || (name startsWith "models.Keen")) {
@@ -65,27 +43,18 @@
   if ((name startsWith "functional.Keen") ||
     (name startsWith "models.Keen") ||
     (name startsWith "integration.Keen")) {
->>>>>>> 387439b8
     println("KEEN test: " + name)
     true
   } else
     false
 }
 
-<<<<<<< HEAD
-def notKeenTestFilter(name: String): Boolean = {
-  if ((name startsWith "functional.Keen") || (name startsWith "models.Keen")) {
-    false
-  } else
-    true
-=======
 def itTestFilter(name: String): Boolean = {
   if ((name startsWith "integration.") && notKeenTestFilter(name)) {
     println("INTEGRATION test: " + name)
     true
   } else
     false
->>>>>>> 387439b8
 }
 
 def funTestFilter(name: String): Boolean = {
@@ -104,7 +73,6 @@
     false
 }
 
-<<<<<<< HEAD
 def noKeenTestFilter(name: String): Boolean = {
   if (notKeenTestFilter(name)) {
     println("NO KEEN test: " + name)
@@ -113,7 +81,9 @@
     false
 }
 
-testOptions in FunTest := Seq(Tests.Filter(s => funTestFilter(s)))
+testOptions in ItTest := Seq(Tests.Filter(itTestFilter))
+
+testOptions in FunTest := Seq(Tests.Filter(funTestFilter))
 
 testOptions in KeenTest := Seq(Tests.Filter(keenTestFilter))
 
@@ -125,6 +95,8 @@
 
 logLevel in Test := Level.Info
 
+logLevel in ItTest := Level.Info
+
 logLevel in FunTest := Level.Info
 
 logLevel in KeenTest := Level.Info
@@ -135,24 +107,6 @@
 
 logLevel in NoKeenTest := Level.Info
 
-=======
-testOptions in ItTest := Seq(Tests.Filter(s => itTestFilter(s)))
-
-logLevel in ItTest := Level.Info
-
-testOptions in FunTest := Seq(Tests.Filter(s => funTestFilter(s)))
-
-logLevel in FunTest := Level.Info
-
-testOptions in UnitTest := Seq(Tests.Filter(unitTestFilter))
-
-logLevel in UnitTest := Level.Info
-
-testOptions in KeenTest := Seq(Tests.Filter(keenTestFilter))
-
-logLevel in KeenTest := Level.Info
-
->>>>>>> 387439b8
 libraryDependencies ++= Seq(
   jdbc,
   anorm,
@@ -171,32 +125,20 @@
   "com.newrelic.agent.java" % "newrelic-api" % "3.14.0",
   "org.mockito" % "mockito-core" % "1.9.5" % "test",
   "com.typesafe.akka" %% "akka-testkit" % "2.3.6" % "test",
-<<<<<<< HEAD
   "com.github.tototoshi" %% "scala-csv" % "1.1.2",
   "org.scalatestplus" % "play_2.11" % "1.5.0-SNAP1",
   "org.scalacheck" %% "scalacheck" % "1.12.5" % "test",
   "io.spray" %% "spray-testkit" % "1.3.2" % "test",
   "com.netaporter" %% "scala-uri" % "0.4.12"
-=======
-  "com.github.tototoshi" %% "scala-csv" % "1.1.2"
->>>>>>> 387439b8
 )
 
 //TODO normally you would set this for all tests
 //TODO but there are issues with not removing the instrumentation code from runtime classes
-<<<<<<< HEAD
-//TODO Therefore if you want coverage, run tests with "clean coverage"   ie: "./activator clean coverage hmac:test"
-=======
 //TODO Therefore if you want coverage, run tests with "clean coverage"   ie: "./activator clean coverage test"
->>>>>>> 387439b8
 // coverageEnabled := true
 
 coverageMinimum := 70
 
 coverageFailOnMinimum := false
 
-<<<<<<< HEAD
-coverageOutputTeamCity := true
-=======
-coverageOutputTeamCity := true
->>>>>>> 387439b8
+coverageOutputTeamCity := true