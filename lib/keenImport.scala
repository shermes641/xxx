--- conflicted
+++ resolved
@@ -19,19 +19,11 @@
 var inventory_requests = Array.fill(2100) {
   date = date - 8.minute
   Json.obj(
-<<<<<<< HEAD
-    "distributor_id" -> "2572905832331718479",
-    "distributor_name" -> "Test Company",
-    "app_name" -> "The Video Game",
-    "platform" -> "iOS",
-    "app_id" -> "4609241023451518870",
-=======
     "distributor_id" -> "3717817923222468912",
     "distributor_name" -> "Test Company",
     "app_name" -> "The Video Game",
     "platform" -> "iOS",
     "app_id" -> "1771860407394015398",
->>>>>>> fa47f0ca
     "ad_provider_id" -> 2,
     "ad_provider_name" -> "HyprMarketplace",
     "device_type" -> "iphone",
@@ -48,17 +40,10 @@
   date = date - 8.minute
   Json.obj(
     "distributor_name" -> "Test Company",
-<<<<<<< HEAD
-    "distributor_id" -> "2572905832331718479",
-    "app_name" -> "The Video Game",
-    "platform" -> "iOS",
-    "app_id" -> "4609241023451518870",
-=======
     "distributor_id" -> "3717817923222468912",
     "app_name" -> "The Video Game",
     "platform" -> "iOS",
     "app_id" -> "1771860407394015398",
->>>>>>> fa47f0ca
     "ad_provider_id" -> 2,
     "ad_provider_name" -> "AppLovin",
     "device_type" -> "iphone",
@@ -74,19 +59,11 @@
 var mediation_inventory_requests = Array.fill(1800) {
   date = date - 8.minute
   Json.obj(
-<<<<<<< HEAD
-    "distributor_id" -> "2572905832331718479",
-    "distributor_name" -> "Test Company",
-    "app_name" -> "The Video Game",
-    "platform" -> "iOS",
-    "app_id" -> "4609241023451518870",
-=======
     "distributor_id" -> "3717817923222468912",
     "distributor_name" -> "Test Company",
     "app_name" -> "The Video Game",
     "platform" -> "iOS",
     "app_id" -> "1771860407394015398",
->>>>>>> fa47f0ca
     "device_type" -> "iphone",
     "device_unique_id" -> "UUID",
     "ip_address" -> "${keen.ip}",
@@ -100,17 +77,10 @@
 var mediation_inventory_available = Array.fill(1200) {
   date = date - 8.minute
   Json.obj(
-<<<<<<< HEAD
-    "distributor_id" -> "2572905832331718479",
-    "app_name" -> "The Video Game",
-    "platform" -> "iOS",
-    "app_id" -> "4609241023451518870",
-=======
     "distributor_id" -> "3717817923222468912",
     "app_name" -> "The Video Game",
     "platform" -> "iOS",
     "app_id" -> "1771860407394015398",
->>>>>>> fa47f0ca
     "device_type" -> "iphone",
     "device_unique_id" -> "UUID",
     "ip_address" -> "${keen.ip}",
@@ -127,17 +97,10 @@
   date = date - 8.minute
   Json.obj(
     "distributor_name" -> "Test Company",
-<<<<<<< HEAD
-    "distributor_id" -> "2572905832331718479",
-    "app_name" -> "The Video Game",
-    "platform" -> "iOS",
-    "app_id" -> "4609241023451518870",
-=======
     "distributor_id" -> "3717817923222468912",
     "app_name" -> "The Video Game",
     "platform" -> "iOS",
     "app_id" -> "1771860407394015398",
->>>>>>> fa47f0ca
     "ad_provider_name" -> "HyprMarketplace",
     "ad_provider_id" -> 2,
     "device_type" -> "iphone",
@@ -153,19 +116,11 @@
 var ad_completed = Array.fill(1000) {
   date = date - 9.minute
   Json.obj(
-<<<<<<< HEAD
-    "distributor_id" -> "2572905832331718479",
-    "distributor_name" -> "Test Distributor",
-    "app_name" -> "The Video Game",
-    "platform" -> "iOS",
-    "app_id" -> "4609241023451518870",
-=======
     "distributor_id" -> "3717817923222468912",
     "distributor_name" -> "Test Distributor",
     "app_name" -> "The Video Game",
     "platform" -> "iOS",
     "app_id" -> "1771860407394015398",
->>>>>>> fa47f0ca
     "ad_provider_id" -> 3,
     "ad_provider_name" -> "HyprMarketplace",
     "device_type" -> "iphone",
