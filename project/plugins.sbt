resolvers += "Typesafe repository" at "http://repo.typesafe.com/typesafe/releases/"

// The Play plugin
addSbtPlugin("com.typesafe.play" % "sbt-plugin" % "2.3.0")

// web plugins

addSbtPlugin("com.typesafe.sbt" % "sbt-coffeescript" % "1.0.0")

addSbtPlugin("com.typesafe.sbt" % "sbt-less" % "1.0.0")

addSbtPlugin("com.typesafe.sbt" % "sbt-jshint" % "1.0.0")

addSbtPlugin("com.typesafe.sbt" % "sbt-rjs" % "1.0.1")

addSbtPlugin("com.typesafe.sbt" % "sbt-digest" % "1.0.0")

addSbtPlugin("com.typesafe.sbt" % "sbt-mocha" % "1.0.0")

<<<<<<< HEAD
addSbtPlugin("com.gu" % "sbt-teamcity-test-reporting-plugin" % "1.5")

=======
// Teamcity CI plugin

addSbtPlugin("com.gu" % "sbt-teamcity-test-reporting-plugin" % "1.5")

// Developer code test coverage plugin

>>>>>>> 387439b8
addSbtPlugin("org.scoverage" % "sbt-scoverage" % "1.3.5")<|MERGE_RESOLUTION|>--- conflicted
+++ resolved
@@ -17,15 +17,8 @@
 
 addSbtPlugin("com.typesafe.sbt" % "sbt-mocha" % "1.0.0")
 
-<<<<<<< HEAD
-addSbtPlugin("com.gu" % "sbt-teamcity-test-reporting-plugin" % "1.5")
-
-=======
 // Teamcity CI plugin
-
 addSbtPlugin("com.gu" % "sbt-teamcity-test-reporting-plugin" % "1.5")
 
 // Developer code test coverage plugin
-
->>>>>>> 387439b8
 addSbtPlugin("org.scoverage" % "sbt-scoverage" % "1.3.5")